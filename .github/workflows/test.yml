--- conflicted
+++ resolved
@@ -26,13 +26,9 @@
         run: |
           python3 -m pip install --upgrade pip
           pip3 install .[testing]
-<<<<<<< HEAD
-      - name: Run serial tests
-=======
           pip install cython
           pip install crick
-      - name: Run tests
->>>>>>> 8cf061b1
+      - name: Run serial tests
         run: |
           coverage run --parallel-mode -m pytest
       - name: Run Ray tests
