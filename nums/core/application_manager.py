# coding=utf-8
# Copyright (C) 2020 NumS Development Team.
#
# Licensed under the Apache License, Version 2.0 (the "License");
# you may not use this file except in compliance with the License.
# You may obtain a copy of the License at
#
#     http://www.apache.org/licenses/LICENSE-2.0
#
# Unless required by applicable law or agreed to in writing, software
# distributed under the License is distributed on an "AS IS" BASIS,
# WITHOUT WARRANTIES OR CONDITIONS OF ANY KIND, either express or implied.
# See the License for the specific language governing permissions and
# limitations under the License.


import logging
import sys

import numpy as np

from nums.core import settings
<<<<<<< HEAD
from nums.core.systems.filesystem import FileSystem
from nums.core.systems import numpy_compute
from nums.core.systems.systems import System, SerialSystem, RaySystem
from nums.core.systems.schedulers import (
    RayScheduler,
    TaskScheduler,
    BlockCyclicScheduler,
)
=======
>>>>>>> fbd8f680
from nums.core.array.application import ArrayApplication
from nums.core.compute import numpy_compute
from nums.core.compute.compute_manager import ComputeManager
from nums.core.grid.grid import DeviceGrid, CyclicDeviceGrid, PackedDeviceGrid
from nums.core.systems.filesystem import FileSystem
from nums.core.systems.system_interface import SystemInterface
from nums.core.systems.systems import SerialSystem, RaySystem

# pylint: disable=global-statement


_instance: ArrayApplication = None


def is_initialized():
    return _instance is not None


def instance():
    # Lazy-initialize to initialize on use instead of initializing on import.
    global _instance
    if _instance is None:
        _instance = create()
    return _instance


def create():
    configure_logging()

    global _instance

    if _instance is not None:
        raise Exception("create() called more than once.")

    # Initialize compute interface and system.
    system_name = settings.system_name
    if system_name == "serial":
        system: SystemInterface = SerialSystem()
    elif system_name == "ray":
        use_head = settings.use_head
        num_nodes = int(np.product(settings.cluster_shape))
        system: SystemInterface = RaySystem(use_head=use_head,
                                            num_nodes=num_nodes)
    else:
        raise Exception("Unexpected system name %s" % settings.system_name)
    system.init()

    compute_module = {"numpy": numpy_compute}[settings.compute_name]

<<<<<<< HEAD
    if system_name == "serial":
        system: System = SerialSystem(compute_module=compute_module)
    elif system_name == "ray-task":
        scheduler: RayScheduler = TaskScheduler(
            compute_module=compute_module, use_head=settings.use_head
        )
        system: System = RaySystem(compute_module=compute_module, scheduler=scheduler)
    elif system_name == "ray-cyclic":
        cluster_shape = settings.cluster_shape
        scheduler: RayScheduler = BlockCyclicScheduler(
            compute_module=compute_module,
            cluster_shape=cluster_shape,
            use_head=settings.use_head,
        )
        system: System = RaySystem(compute_module=compute_module, scheduler=scheduler)
=======
    if settings.device_grid_name == "cyclic":
        device_grid: DeviceGrid = CyclicDeviceGrid(settings.cluster_shape, "cpu", system.devices())
    elif settings.device_grid_name == "packed":
        device_grid: DeviceGrid = PackedDeviceGrid(settings.cluster_shape, "cpu", system.devices())
>>>>>>> fbd8f680
    else:
        raise Exception("Unexpected device grid name %s" % settings.device_grid_name)

    cm = ComputeManager.create(system, compute_module, device_grid)
    fs = FileSystem(cm)
    return ArrayApplication(cm, fs)


def destroy():
    global _instance
    if _instance is None:
        return
    # This will shutdown ray if ray was started by NumS.
    _instance.cm.system.shutdown()
    ComputeManager.destroy()
    del _instance
    _instance = None


def configure_logging():
    # TODO (hme): Fix this to avoid debug messages for all packages.
    root = logging.getLogger()
    root.setLevel(logging.DEBUG)
    handler = logging.StreamHandler(sys.stdout)
    handler.setLevel(logging.DEBUG)
    root.addHandler(handler)<|MERGE_RESOLUTION|>--- conflicted
+++ resolved
@@ -20,17 +20,6 @@
 import numpy as np
 
 from nums.core import settings
-<<<<<<< HEAD
-from nums.core.systems.filesystem import FileSystem
-from nums.core.systems import numpy_compute
-from nums.core.systems.systems import System, SerialSystem, RaySystem
-from nums.core.systems.schedulers import (
-    RayScheduler,
-    TaskScheduler,
-    BlockCyclicScheduler,
-)
-=======
->>>>>>> fbd8f680
 from nums.core.array.application import ArrayApplication
 from nums.core.compute import numpy_compute
 from nums.core.compute.compute_manager import ComputeManager
@@ -78,30 +67,14 @@
         raise Exception("Unexpected system name %s" % settings.system_name)
     system.init()
 
-    compute_module = {"numpy": numpy_compute}[settings.compute_name]
+    compute_module = {
+        "numpy": numpy_compute
+    }[settings.compute_name]
 
-<<<<<<< HEAD
-    if system_name == "serial":
-        system: System = SerialSystem(compute_module=compute_module)
-    elif system_name == "ray-task":
-        scheduler: RayScheduler = TaskScheduler(
-            compute_module=compute_module, use_head=settings.use_head
-        )
-        system: System = RaySystem(compute_module=compute_module, scheduler=scheduler)
-    elif system_name == "ray-cyclic":
-        cluster_shape = settings.cluster_shape
-        scheduler: RayScheduler = BlockCyclicScheduler(
-            compute_module=compute_module,
-            cluster_shape=cluster_shape,
-            use_head=settings.use_head,
-        )
-        system: System = RaySystem(compute_module=compute_module, scheduler=scheduler)
-=======
     if settings.device_grid_name == "cyclic":
         device_grid: DeviceGrid = CyclicDeviceGrid(settings.cluster_shape, "cpu", system.devices())
     elif settings.device_grid_name == "packed":
         device_grid: DeviceGrid = PackedDeviceGrid(settings.cluster_shape, "cpu", system.devices())
->>>>>>> fbd8f680
     else:
         raise Exception("Unexpected device grid name %s" % settings.device_grid_name)
 
