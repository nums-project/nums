--- conflicted
+++ resolved
@@ -29,13 +29,10 @@
     SerialBackend,
     RayBackend,
     RayBackendStockScheduler,
-<<<<<<< HEAD
     GPUSerialBackend,
     GPUParallelBackend,
     GPURayActorBackend,
-=======
     MPIBackend,
->>>>>>> 5ffb6423
 )
 from nums.core.backends import utils as backend_utils
 
@@ -177,19 +174,11 @@
 
     if settings.device_grid_name == "cyclic":
         device_grid: DeviceGrid = CyclicDeviceGrid(
-<<<<<<< HEAD
             settings.cluster_shape, device_type, backend.devices()
         )
     elif settings.device_grid_name == "packed":
         device_grid: DeviceGrid = PackedDeviceGrid(
             settings.cluster_shape, device_type, backend.devices()  # TODO: GPU?
-=======
-            cluster_shape, "cpu", backend.devices()
-        )
-    elif settings.device_grid_name == "packed":
-        device_grid: DeviceGrid = PackedDeviceGrid(
-            cluster_shape, "cpu", backend.devices()
->>>>>>> 5ffb6423
         )
     else:
         raise Exception("Unexpected device grid name %s" % settings.device_grid_name)
