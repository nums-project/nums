--- conflicted
+++ resolved
@@ -754,13 +754,8 @@
             s_oids.append(self.cm.size(arr_oid, syskwargs=syskwargs))
         ms_oids = m_oids + s_oids
         device_0 = self.cm.devices()[0]
-<<<<<<< HEAD
         wmm_oid = self.cm.backend.call("weighted_median", ms_oids, {}, device_0, {})
-        total_size = sum(self.cm.get(s) for s in s_oids)
-=======
-        wmm_oid = self.cm.system.call("weighted_median", ms_oids, {}, device_0, {})
         total_size = sum(self.cm.get(s_oids))
->>>>>>> f143cc9e
         if kth < 0:
             kth += total_size
         if kth < 0 or total_size <= kth:
