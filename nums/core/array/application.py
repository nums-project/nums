# coding=utf-8
# Copyright (C) 2020 NumS Development Team.
#
# Licensed under the Apache License, Version 2.0 (the "License");
# you may not use this file except in compliance with the License.
# You may obtain a copy of the License at
#
#     http://www.apache.org/licenses/LICENSE-2.0
#
# Unless required by applicable law or agreed to in writing, software
# distributed under the License is distributed on an "AS IS" BASIS,
# WITHOUT WARRANTIES OR CONDITIONS OF ANY KIND, either express or implied.
# See the License for the specific language governing permissions and
# limitations under the License.


from typing import List, Union

import numpy as np

from nums.core.array import utils as array_utils
from nums.core.array.blockarray import BlockArray, Block
from nums.core.array.random import NumsRandomState
from nums.core.compute.compute_manager import ComputeManager
from nums.core.grid.grid import ArrayGrid
from nums.core.grid.grid import DeviceID
from nums.core.storage.storage import StoredArray, StoredArrayS3
from nums.core.systems.filesystem import FileSystem

# pylint: disable = too-many-lines


class ArrayApplication(object):

    def __init__(self, cm: ComputeManager, fs: FileSystem):
        self.cm: ComputeManager = cm
        self._fs: FileSystem = fs
        self._array_grids: (str, ArrayGrid) = {}
        self.random = self.random_state()

        self.one_half = self.scalar(.5)
        self.two = self.scalar(2.0)
        self.one = self.scalar(1.0)
        self.zero = self.scalar(0.0)

    def compute_block_shape(self,
                            shape: tuple,
                            dtype: Union[type, np.dtype],
                            cluster_shape=None,
                            num_cores=None):
        return self.cm.compute_block_shape(shape, dtype, cluster_shape, num_cores)

    def get_block_shape(self, shape, dtype):
        return self.cm.get_block_shape(shape, dtype)

    def _get_array_grid(self, filename: str, stored_array_cls) -> ArrayGrid:
        if filename not in self._array_grids:
            store_inst: StoredArray = stored_array_cls(filename)
            self._array_grids[filename] = store_inst.get_grid()
        return self._array_grids[filename]

    ######################################
    # Filesystem API
    ######################################

    def write_fs(self, ba: BlockArray, filename: str):
        res = self._write(ba, filename, self._fs.write_block_fs)
        self._fs.write_meta_fs(ba, filename)
        return res

    def read_fs(self, filename: str):
        meta = self._fs.read_meta_fs(filename)
        addresses = meta["addresses"]
        grid_meta = meta["grid_meta"]
        grid = ArrayGrid.from_meta(grid_meta)
        ba: BlockArray = BlockArray(grid, self.cm)
        for grid_entry in addresses:
            device_id: DeviceID = DeviceID.from_str(addresses[grid_entry])
            ba.blocks[grid_entry].oid = self._fs.read_block_fs(filename,
                                                               grid_entry,
                                                               grid_meta,
                                                               syskwargs={
                                                                   "device_id": device_id
                                                               })
        return ba

    def delete_fs(self, filename: str):
        meta = self._fs.read_meta_fs(filename)
        addresses = meta["addresses"]
        grid_meta = meta["grid_meta"]
        grid = ArrayGrid.from_meta(grid_meta)
        result_grid = ArrayGrid(grid.grid_shape,
                                tuple(np.ones_like(grid.shape, dtype=np.int)),
                                dtype=dict.__name__)
        rarr = BlockArray(result_grid, self.cm)
        for grid_entry in addresses:
            device_id: DeviceID = DeviceID.from_str(addresses[grid_entry])
            rarr.blocks[grid_entry].oid = self._fs.delete_block_fs(filename,
                                                                   grid_entry,
                                                                   grid_meta,
                                                                   syskwargs={
                                                                       "device_id": device_id
                                                                   })
        self._fs.delete_meta_fs(filename)
        return rarr

    def write_s3(self, ba: BlockArray, filename: str):
        grid_entry = tuple(np.zeros_like(ba.shape, dtype=np.int))
        result = self._fs.write_meta_s3(filename,
                                        grid_meta=ba.grid.to_meta(),
                                        syskwargs={
                                            "grid_entry": grid_entry,
                                            "grid_shape": ba.grid.grid_shape
                                        })
        assert "ETag" in self.cm.get(result).item(), "Metadata write failed."
        return self._write(ba, filename, self._fs.write_block_s3)

    def _write(self, ba: BlockArray, filename, remote_func):
        grid = ba.grid
        result_grid = ArrayGrid(grid.grid_shape,
                                tuple(np.ones_like(grid.shape, dtype=np.int)),
                                dtype=dict.__name__)
        rarr = BlockArray(result_grid, self.cm)
        for grid_entry in grid.get_entry_iterator():
            rarr.blocks[grid_entry].oid = remote_func(ba.blocks[grid_entry].oid,
                                                      filename,
                                                      grid_entry,
                                                      grid.to_meta(),
                                                      syskwargs={
                                                          "grid_entry": grid_entry,
                                                          "grid_shape": grid.grid_shape
                                                      })
        return rarr

    def read_s3(self, filename: str):
        store_cls, remote_func = StoredArrayS3, self._fs.read_block_s3
        grid = self._get_array_grid(filename, store_cls)
        grid_meta = grid.to_meta()
        grid_entry_iterator = grid.get_entry_iterator()
        rarr = BlockArray(grid, self.cm)
        for grid_entry in grid_entry_iterator:
            rarr.blocks[grid_entry].oid = remote_func(filename, grid_entry, grid_meta,
                                                      syskwargs={
                                                          "grid_entry": grid_entry,
                                                          "grid_shape": grid.grid_shape
                                                      })
        return rarr

    def delete_s3(self, filename: str):
        grid = self._get_array_grid(filename, StoredArrayS3)
        grid_entry = tuple(np.zeros_like(grid.shape, dtype=np.int))
        result = self._fs.delete_meta_s3(filename,
                                         syskwargs={
                                             "grid_entry": grid_entry,
                                             "grid_shape": grid.grid_shape
                                         })
        deleted_key = self.cm.get(result).item()["Deleted"][0]["Key"]
        assert deleted_key == StoredArrayS3(filename, grid).get_meta_key()
        results: BlockArray = self._delete(filename,
                                           StoredArrayS3,
                                           self._fs.delete_block_s3)
        return results

    def _delete(self, filename, store_cls, remote_func):
        grid = self._get_array_grid(filename, store_cls)
        result_grid = ArrayGrid(grid.grid_shape,
                                tuple(np.ones_like(grid.shape, dtype=np.int)),
                                dtype=dict.__name__)
        rarr = BlockArray(result_grid, self.cm)
        for grid_entry in grid.get_entry_iterator():
            rarr.blocks[grid_entry].oid = remote_func(filename, grid_entry, grid.to_meta(),
                                                      syskwargs={
                                                          "grid_entry": grid_entry,
                                                          "grid_shape": grid.grid_shape
                                                      })
        return rarr

    def read_csv(self, filename, dtype=float, delimiter=',', has_header=False, num_workers=None):
        if num_workers is None:
            num_workers = self.cm.num_cores_total()
        arrays: list = self._fs.read_csv(filename, dtype, delimiter, has_header,
                                         num_workers)
        shape = np.zeros(len(arrays[0].shape), dtype=int)
        for array in arrays:
            shape += np.array(array.shape, dtype=int)
        shape = tuple(shape)
        block_shape = self.cm.get_block_shape(shape, dtype)
        result = self.concatenate(arrays, axis=0, axis_block_size=block_shape[0])
        # Release references immediately, in case we need to do another reshape.
        del arrays
        if result.block_shape[1] != block_shape[1]:
            result = result.reshape(block_shape=block_shape)
        return result

    def loadtxt(self, fname, dtype=float, comments='# ', delimiter=' ',
                converters=None, skiprows=0, usecols=None, unpack=False,
                ndmin=0, encoding='bytes', max_rows=None, num_workers=None) -> BlockArray:
        if num_workers is None:
            num_workers = self.cm.num_cores_total()
        return self._fs.loadtxt(
            fname, dtype=dtype, comments=comments, delimiter=delimiter,
            converters=converters, skiprows=skiprows,
            usecols=usecols, unpack=unpack, ndmin=ndmin,
            encoding=encoding, max_rows=max_rows, num_workers=num_workers)

    ######################################
    # Array Operations API
    ######################################

    def scalar(self, value):
        return BlockArray.from_scalar(value, self.cm)

    def array(self, array: np.ndarray, block_shape: tuple = None):
        assert len(array.shape) == len(block_shape)
        return BlockArray.from_np(array,
                                  block_shape=block_shape,
                                  copy=False,
                                  cm=self.cm)

    def zeros(self, shape: tuple, block_shape: tuple, dtype: np.dtype = None):
        return self._new_array("zeros", shape, block_shape, dtype)

    def ones(self, shape: tuple, block_shape: tuple, dtype: np.dtype = None):
        return self._new_array("ones", shape, block_shape, dtype)

    def empty(self, shape: tuple, block_shape: tuple, dtype: np.dtype = None):
        return self._new_array("empty", shape, block_shape, dtype)

    def _new_array(self, op_name: str, shape: tuple, block_shape: tuple, dtype: np.dtype = None):
        assert len(shape) == len(block_shape)
        if dtype is None:
            dtype = np.float64
        grid = ArrayGrid(shape, block_shape, dtype.__name__)
        grid_meta = grid.to_meta()
        rarr = BlockArray(grid, self.cm)
        for grid_entry in grid.get_entry_iterator():
            rarr.blocks[grid_entry].oid = self.cm.new_block(op_name,
                                                            grid_entry,
                                                            grid_meta,
                                                            syskwargs={
                                                                "grid_entry": grid_entry,
                                                                "grid_shape": grid.grid_shape
                                                            })
        return rarr

    def concatenate(self, arrays: List, axis: int, axis_block_size: int = None):
        num_arrs = len(arrays)
        assert num_arrs > 1
        first_arr: BlockArray = arrays[0]
        num_axes = len(first_arr.shape)
        # Check assumptions and define result shapes and block shapes.
        for i in range(num_arrs):
            curr_ba: BlockArray = arrays[i]
            assert num_axes == len(curr_ba.shape), "Unequal num axes."
            assert curr_ba.dtype == first_arr.dtype, "Incompatible dtypes " \
                                                     "%s, %s" % (curr_ba.dtype, first_arr.dtype)
            for curr_axis in range(num_axes):
                first_block_size = first_arr.block_shape[curr_axis]
                block_size = curr_ba.block_shape[curr_axis]
                if first_block_size == block_size:
                    continue
                elif axis == curr_axis:
                    assert axis_block_size is not None, "block axis size is required " \
                                                        "when block shapes are neq."
                else:
                    raise ValueError("Other axis shapes and block shapes must be equal.")

        # Compute result shapes.
        result_shape = []
        result_block_shape = []
        for curr_axis in range(num_axes):
            if curr_axis == axis:
                if axis_block_size is None:
                    # They are all equal.
                    axis_block_size = first_arr.block_shape[curr_axis]
                result_block_size = axis_block_size
                result_size = 0
                for i in range(num_arrs):
                    curr_ba: BlockArray = arrays[i]
                    size = curr_ba.shape[curr_axis]
                    result_size += size
            else:
                result_size = first_arr.shape[curr_axis]
                result_block_size = first_arr.block_shape[curr_axis]
            result_shape.append(result_size)
            result_block_shape.append(result_block_size)
        result_shape, result_block_shape = tuple(result_shape), tuple(result_block_shape)
        result_ba = self.empty(result_shape, result_block_shape, first_arr.dtype)

        # Write result blocks.
        # TODO (hme): This can be optimized by updating blocks directly.
        pos = 0
        for arr in arrays:
            delta = arr.shape[axis]
            axis_slice = slice(pos, pos + delta)
            result_selector = tuple([slice(None, None) for _ in range(axis)] + [axis_slice, ...])
            result_ba[result_selector] = arr
            pos += delta
        return result_ba

    def eye(self, shape: tuple, block_shape: tuple, dtype: np.dtype = None):
        assert len(shape) == len(block_shape) == 2
        if dtype is None:
            dtype = np.float64
        grid = ArrayGrid(shape, block_shape, dtype.__name__)
        grid_meta = grid.to_meta()
        rarr = BlockArray(grid, self.cm)
        for grid_entry in grid.get_entry_iterator():
            syskwargs = {"grid_entry": grid_entry, "grid_shape": grid.grid_shape}
            if np.all(np.diff(grid_entry) == 0):
                # This is a diagonal block.
                rarr.blocks[grid_entry].oid = self.cm.new_block("eye",
                                                                grid_entry,
                                                                grid_meta,
                                                                syskwargs=syskwargs)
            else:
                rarr.blocks[grid_entry].oid = self.cm.new_block("zeros",
                                                                grid_entry,
                                                                grid_meta,
                                                                syskwargs=syskwargs)
        return rarr

    def diag(self, X: BlockArray) -> BlockArray:
        if len(X.shape) == 1:
            shape = X.shape[0], X.shape[0]
            block_shape = X.block_shape[0], X.block_shape[0]
            grid = ArrayGrid(shape, block_shape, X.dtype.__name__)
            grid_meta = grid.to_meta()
            rarr = BlockArray(grid, self.cm)
            for grid_entry in grid.get_entry_iterator():
                syskwargs = {"grid_entry": grid_entry, "grid_shape": grid.grid_shape}
                if np.all(np.diff(grid_entry) == 0):
                    # This is a diagonal block.
                    rarr.blocks[grid_entry].oid = self.cm.diag(X.blocks[grid_entry[0]].oid, 0,
                                                               syskwargs=syskwargs)
                else:
                    rarr.blocks[grid_entry].oid = self.cm.new_block("zeros",
                                                                    grid_entry,
                                                                    grid_meta,
                                                                    syskwargs=syskwargs)
        elif len(X.shape) == 2:
            out_shape = min(X.shape),
            out_block_shape = min(X.block_shape),
<<<<<<< HEAD
            diag_meta = array_utils.find_diag_output_blocks(X.blocks, out_shape[0])

            output_block_arrays = []
            out_grid_shape = (len(diag_meta),)
            count = 0
=======
            # Obtain the block indices which contain the diagonal of the matrix.
            diag_meta = array_utils.find_output_blocks(X.blocks, out_shape[0])

            all_result_blocks = []
            out_grid_shape, count = (len(diag_meta),), 0
            # Obtain the diagonals.
>>>>>>> 9bf05db0
            for block_indices, offset, total_elements in diag_meta:
                syskwargs = {"grid_entry": (count,) ,"grid_shape": out_grid_shape}
                result_block_shape = total_elements,
                block_grid = ArrayGrid(result_block_shape, result_block_shape,
                                        X.blocks[block_indices].dtype.__name__)
                block_array = BlockArray(block_grid, self.cm)
                block_array.blocks[0].oid = self.cm.diag(X.blocks[block_indices].oid,
                                                 offset, syskwargs=syskwargs)
                output_block_arrays.append(block_array)
                count += 1
<<<<<<< HEAD
            if len(output_block_arrays) > 1:
                return self.concatenate(output_block_arrays, axis=0,
=======
            if len(all_result_blocks) > 1:
                # If there are multiple blocks, concatenate them.
                return self.concatenate(all_result_blocks, axis=0,
>>>>>>> 9bf05db0
                                        axis_block_size=out_block_shape[0])
            return output_block_arrays[0]
        else:
            raise ValueError("X must have 1 or 2 axes.")
        return rarr

    def arange(self, start_in, shape, block_shape, step=1, dtype=None) -> BlockArray:
        assert step == 1
        if dtype is None:
            dtype = np.__getattribute__(str(np.result_type(start_in, shape[0] + start_in)))

        # Generate ranges per block.
        grid = ArrayGrid(shape, block_shape, dtype.__name__)
        rarr = BlockArray(grid, self.cm)
        for _, grid_entry in enumerate(grid.get_entry_iterator()):
            syskwargs = {"grid_entry": grid_entry, "grid_shape": grid.grid_shape}
            start = start_in + block_shape[0] * grid_entry[0]
            entry_shape = grid.get_block_shape(grid_entry)
            stop = start + entry_shape[0]
            rarr.blocks[grid_entry].oid = self.cm.arange(start,
                                                         stop,
                                                         step,
                                                         dtype,
                                                         syskwargs=syskwargs)
        return rarr

    def linspace(self, start, stop, shape, block_shape, endpoint, retstep, dtype, axis):
        assert axis == 0
        assert endpoint is True
        assert retstep is False

        step_size = (stop - start) / (shape[0] - 1)
        result = self.arange(0, shape, block_shape)
        result = start + result * step_size

        if dtype is not None and dtype != result.dtype:
            result = result.astype(dtype)
        return result

    def log(self, X: BlockArray):
        return X.ufunc("log")

    def exp(self, X: BlockArray):
        return X.ufunc("exp")

    def abs(self, X: BlockArray):
        return X.ufunc("abs")

    def min(self, X: BlockArray, axis=None, keepdims=False):
        return self.reduce("min", X, axis, keepdims)

    def max(self, X: BlockArray, axis=None, keepdims=False):
        return self.reduce("max", X, axis, keepdims)

    def argmin(self, X: BlockArray, axis=None):
        pass

    def sum(self, X: BlockArray, axis=None, keepdims=False, dtype=None):
        return self.reduce("sum", X, axis, keepdims, dtype)

    def reduce(self, op_name: str, X: BlockArray, axis=None, keepdims=False, dtype=None):
        res = X.reduce_axis(op_name, axis, keepdims=keepdims)
        if dtype is not None:
            res = res.astype(dtype)
        return res

    def mean(self, X: BlockArray, axis=None, keepdims=False, dtype=None):
        if X.dtype not in (float, np.float32, np.float64):
            X = X.astype(np.float64)
        num_summed = np.product(X.shape) if axis is None else X.shape[axis]
        res = self.sum(X, axis=axis, keepdims=keepdims) / num_summed
        if dtype is not None:
            res = res.astype(dtype)
        return res

    def var(self, X: BlockArray, axis=None, ddof=0, keepdims=False, dtype=None):
        mean = self.mean(X, axis=axis, keepdims=True)
        ss = self.sum((X - mean) ** self.two, axis=axis, keepdims=keepdims)
        num_summed = (np.product(X.shape) if axis is None else X.shape[axis]) - ddof
        res = ss / num_summed
        if dtype is not None:
            res = res.astype(dtype)
        return res

    def std(self, X: BlockArray, axis=None, ddof=0, keepdims=False, dtype=None):
        res = self.sqrt(self.var(X, axis, ddof, keepdims))
        if dtype is not None:
            res = res.astype(dtype)
        return res

    def argop(self, op_name: str, arr: BlockArray, axis=None):
        if len(arr.shape) > 1:
            raise NotImplementedError("%s currently supports one-dimensional arrays." % op_name)
        if axis is None:
            axis = 0
        assert axis == 0
        grid = ArrayGrid(shape=(), block_shape=(), dtype=np.int64.__name__)
        result = BlockArray(grid, self.cm)
        reduction_result = None, None
        for grid_entry in arr.grid.get_entry_iterator():
            block_slice: slice = arr.grid.get_slice(grid_entry)[0]
            block: Block = arr.blocks[grid_entry]
            syskwargs = {
                "grid_entry": grid_entry,
                "grid_shape": arr.grid.grid_shape,
                "options": {"num_returns": 2},
            }
            reduction_result = self.cm.arg_op(op_name,
                                              block.oid,
                                              block_slice,
                                              *reduction_result,
                                              syskwargs=syskwargs)
        argoptima, _ = reduction_result
        result.blocks[()].oid = argoptima
        return result

    def sqrt(self, X):
        if X.dtype not in (float, np.float32, np.float64):
            X = X.astype(np.float64)
        return X.ufunc("sqrt")

    def norm(self, X):
        return self.sqrt(X.T @ X)

    def xlogy(self, x: BlockArray, y: BlockArray) -> BlockArray:
        if x.dtype not in (float, np.float32, np.float64):
            x = x.astype(np.float64)
        if x.dtype not in (float, np.float32, np.float64):
            y = y.astype(np.float64)
        return self.map_bop("xlogy", x, y)

    def where(self,
              condition: BlockArray,
              x: BlockArray = None,
              y: BlockArray = None):
        result_oids = []
        shape_oids = []
        num_axes = max(1, len(condition.shape))
        # Stronger constraint than necessary, but no reason for anything stronger.
        if x is not None or y is not None:
            assert x is not None and y is not None
            assert condition.shape == x.shape == y.shape
            assert condition.block_shape == x.block_shape == y.block_shape
            assert x.dtype == y.dtype
            result = BlockArray(x.grid.copy(), self.cm)
            for grid_entry in condition.grid.get_entry_iterator():
                cond_oid = condition.blocks[grid_entry].oid
                x_oid = x.blocks[grid_entry].oid
                y_oid = y.blocks[grid_entry].oid
                r_oid = self.cm.where(cond_oid, x_oid, y_oid, None,
                                      syskwargs={
                                          "grid_entry": grid_entry,
                                          "grid_shape": condition.grid.grid_shape,
                                          "options": {"num_returns": 1}
                                      })
                result.blocks[grid_entry].oid = r_oid
            return result
        else:
            for grid_entry in condition.grid.get_entry_iterator():
                block: Block = condition.blocks[grid_entry]
                block_slice_tuples = condition.grid.get_slice_tuples(grid_entry)
                roids = self.cm.where(block.oid, None, None,
                                      block_slice_tuples,
                                      syskwargs={
                                          "grid_entry": grid_entry,
                                          "grid_shape": condition.grid.grid_shape,
                                          "options": {"num_returns": num_axes + 1}
                                      })
                block_oids, shape_oid = roids[:-1], roids[-1]
                shape_oids.append(shape_oid)
                result_oids.append(block_oids)
            shapes = self.cm.get(shape_oids)
            result_shape = (np.sum(shapes),)
            if result_shape == (0,):
                return (self.array(np.array([], dtype=np.int64), block_shape=(0,)),)
            # Remove empty shapes.
            result_shape_pair = []
            for i, shape in enumerate(shapes):
                if np.sum(shape) > 0:
                    result_shape_pair.append((result_oids[i], shape))
            result_block_shape = self.cm.compute_block_shape(result_shape, np.int64)
            result_arrays = []
            for axis in range(num_axes):
                block_arrays = []
                for i in range(len(result_oids)):
                    if shapes[i] == (0,):
                        continue
                    block_arrays.append(BlockArray.from_oid(result_oids[i][axis],
                                                            shapes[i],
                                                            np.int64,
                                                            self.cm))
                if len(block_arrays) == 1:
                    axis_result = block_arrays[0]
                else:
                    axis_result = self.concatenate(block_arrays, 0, result_block_shape[0])
                result_arrays.append(axis_result)
            return tuple(result_arrays)

    def map_uop(self,
                op_name: str,
                arr: BlockArray,
                out: BlockArray = None,
                where=True,
                args=None,
                kwargs=None) -> BlockArray:
        """A map, for unary operators, that applies to every entry of an array.

        Args:
            op_name: An element-wise unary operator.
            arr: A BlockArray.
            out: A BlockArray to which the result is written.
            where: An indicator specifying the indices to which op is applied.
            args: Args provided to op.
            kwargs: Keyword args provided to op.

        Returns:
            A BlockArray.
        """
        if where is not True:
            raise NotImplementedError("'where' argument is not yet supported.")
        args = () if args is None else args
        kwargs = {} if kwargs is None else kwargs
        shape = arr.shape
        block_shape = arr.block_shape
        dtype = array_utils.get_uop_output_type(op_name, arr.dtype)
        assert len(shape) == len(block_shape)
        if out is None:
            grid = ArrayGrid(shape, block_shape, dtype.__name__)
            rarr = BlockArray(grid, self.cm)
        else:
            rarr = out
            grid = rarr.grid
            assert rarr.shape == arr.shape and rarr.block_shape == arr.block_shape
        for grid_entry in grid.get_entry_iterator():
            # TODO(hme): Faster to create ndarray first,
            #  and instantiate block array on return
            #  to avoid instantiating blocks on BlockArray initialization.
            rarr.blocks[grid_entry] = arr.blocks[grid_entry].uop_map(op_name,
                                                                     args=args,
                                                                     kwargs=kwargs)
        return rarr

    def matmul(self,
               arr_1: BlockArray,
               arr_2: BlockArray) -> BlockArray:
        return arr_1 @ arr_2

    def tensordot(self,
                  arr_1: BlockArray,
                  arr_2: BlockArray,
                  axes: int = 2) -> BlockArray:
        return arr_1.tensordot(arr_2, axes)

    def map_bop(self,
                op_name: str,
                arr_1: BlockArray,
                arr_2: BlockArray,
                out: BlockArray = None,
                where=True,
                args=None,
                kwargs=None) -> BlockArray:
        # TODO (hme): Move this into BlockArray, and invoke on operator implementations.
        """A map for binary operators that applies element-wise to every entry of the input arrays.

        Args:
            op_name: An element-wise binary operator.
            arr_1: A BlockArray.
            arr_2: A BlockArray.
            out: A BlockArray to which the result is written.
            where: An indicator specifying the indices to which op is applied.
            args: Args provided to op.
            kwargs: Keyword args provided to op.

        Returns:
            A BlockArray.
        """
        if where is not True:
            raise NotImplementedError("'where' argument is not yet supported.")
        if args is not None:
            raise NotImplementedError("'args' is not yet supported.")
        if not (kwargs is None or len(kwargs) == 0):
            raise NotImplementedError("'kwargs' is not yet supported.")

        try:
            ufunc = np.__getattribute__(op_name)
            if (op_name.endswith("max") or op_name == "maximum"
                    or op_name.endswith("min") or op_name == "minimum"
                    or op_name.startswith("logical")):
                rarr = self._broadcast_bop(op_name, arr_1, arr_2)
            else:
                result_blocks: np.ndarray = ufunc(arr_1.blocks, arr_2.blocks)
                rarr = BlockArray.from_blocks(result_blocks,
                                              result_shape=None,
                                              cm=self.cm)
        except Exception as _:
            rarr = self._broadcast_bop(op_name, arr_1, arr_2)
        if out is not None:
            assert out.grid.grid_shape == rarr.grid.grid_shape
            assert out.shape == rarr.shape
            assert out.block_shape == rarr.block_shape
            out.blocks[:] = rarr.blocks[:]
            rarr = out
        return rarr

    def _broadcast_bop(self, op_name, arr_1, arr_2) -> BlockArray:
        """We want to avoid invoking this op whenever possible; NumPy's imp is faster.

        Args:
            op_name: Name of binary operation.
            arr_1: A BlockArray.
            arr_2: A BlockArray.

        Returns:
            A BlockArray.
        """
        if arr_1.shape != arr_2.shape:
            output_grid_shape = array_utils.broadcast_shape(arr_1.grid.grid_shape,
                                                            arr_2.grid.grid_shape)
            arr_1 = arr_1.broadcast_to(output_grid_shape)
            arr_2 = arr_2.broadcast_to(output_grid_shape)
        dtype = array_utils.get_bop_output_type(op_name,
                                                arr_1.dtype,
                                                arr_2.dtype)
        grid = ArrayGrid(arr_1.shape, arr_1.block_shape, dtype.__name__)
        rarr = BlockArray(grid, self.cm)
        for grid_entry in rarr.grid.get_entry_iterator():
            block_1: Block = arr_1.blocks[grid_entry]
            block_2: Block = arr_2.blocks[grid_entry]
            rarr.blocks[grid_entry] = block_1.bop(op_name, block_2, {})
        return rarr

    def get(self, *arrs):
        if len(arrs) == 1:
            if isinstance(arrs[0], BlockArray):
                return arrs[0].get()
            else:
                return arrs[0]
        else:
            r = []
            for item in arrs:
                if isinstance(item, BlockArray):
                    r.append(item.get())
                else:
                    r.append(item)
            return r

    def array_compare(self, func_name, a: BlockArray, b: BlockArray, *args):
        assert a.shape == b.shape and a.block_shape == b.block_shape
        bool_list = []
        grid_shape = a.grid.grid_shape
        for grid_entry in a.grid.get_entry_iterator():
            a_block, b_block = a.blocks[grid_entry].oid, b.blocks[grid_entry].oid
            bool_list.append(self.cm.array_compare(func_name, a_block, b_block, args,
                                                   syskwargs={
                                                       "grid_entry": grid_entry,
                                                       "grid_shape": grid_shape
                                                   }))
        oid = self.cm.logical_and(*bool_list,
                                  syskwargs={"grid_entry": (0, 0), "grid_shape": (1, 1)})
        return BlockArray.from_oid(oid, (), np.bool, self.cm)

    def array_equal(self, a: BlockArray, b: BlockArray):
        return self.array_compare("array_equal", a, b)

    def array_equiv(self, a: BlockArray, b: BlockArray):
        return self.array_compare("array_equiv", a, b)

    def allclose(self, a: BlockArray, b: BlockArray, rtol=1.e-5, atol=1.e-8):
        return self.array_compare("allclose", a, b, rtol, atol)

    def vec_from_oids(self, oids, shape, block_shape, dtype):
        arr = BlockArray(ArrayGrid(shape=shape,
                                   block_shape=shape,
                                   dtype=dtype.__name__),
                         self.cm)
        # Make sure resulting grid shape is a vector (1 dimensional).
        assert np.sum(arr.grid.grid_shape) == (max(arr.grid.grid_shape)
                                               + len(arr.grid.grid_shape) - 1)
        for i, grid_entry in enumerate(arr.grid.get_entry_iterator()):
            arr.blocks[grid_entry].oid = oids[i]
        if block_shape != shape:
            return arr.reshape(block_shape=block_shape)
        return arr

    def random_state(self, seed=None):
        return NumsRandomState(self.cm, seed)

    def nanmean(self, a: BlockArray, axis=None, keepdims=False, dtype=None):
        if not array_utils.is_float(a):
            a = a.astype(np.float64)

        num_summed = self.sum(~a.ufunc("isnan"), axis=axis, dtype=a.dtype, keepdims=keepdims)

        if num_summed.ndim == 0 and num_summed == 0:
            return self.scalar(np.nan)

        if num_summed.ndim > 0:
            num_summed = self.where(num_summed == 0,
                                    self.empty(num_summed.shape, num_summed.block_shape) * np.nan,
                                    num_summed)

        res = self.reduce("nansum", a, axis=axis, dtype=dtype, keepdims=keepdims) / num_summed

        if dtype is not None:
            res = res.astype(dtype)
        return res

    def nanvar(self, a: BlockArray, axis=None, ddof=0, keepdims=False, dtype=None):
        mean = self.nanmean(a, axis=axis, keepdims=True)
        ss = self.reduce("nansum", (a - mean)**self.two, axis=axis, dtype=dtype, keepdims=keepdims)
        num_summed = self.sum(~a.ufunc("isnan"), axis=axis, dtype=a.dtype, keepdims=keepdims) - ddof
        res = ss / num_summed
        if dtype is not None:
            res = res.astype(dtype)
        return res

    def nanstd(self, a: BlockArray, axis=None, ddof=0, keepdims=False, dtype=None):
        res = self.sqrt(self.nanvar(a, axis, ddof, keepdims))
        if dtype is not None:
            res = res.astype(dtype)
        return res

    def atleast_1d(self, *arys):
        res = []
        for ary in arys:
            ary = BlockArray.to_block_array(ary, self.cm)
            if ary.ndim == 0:
                result = ary.reshape(1)
            else:
                result = ary
            res.append(result)
        if len(res) == 1:
            return res[0]
        else:
            return res

    def atleast_2d(self, *arys):
        res = []
        for ary in arys:
            ary = BlockArray.to_block_array(ary, self.cm)
            if ary.ndim == 0:
                result = ary.reshape(1, 1)

            # TODO (MWE): Implement this using newaxis when supported
            # This is because ary.base needs to stay consistent,
            # which reshape will not accomplish
            elif ary.ndim == 1:
                result = ary.reshape(1, ary.shape[0])
            else:
                result = ary
            res.append(result)
        if len(res) == 1:
            return res[0]
        else:
            return res

    def atleast_3d(self, *arys):
        res = []
        for ary in arys:
            ary = BlockArray.to_block_array(ary, self.cm)
            if ary.ndim == 0:
                result = ary.reshape(1, 1, 1)

            # TODO (MWE): Implement this using newaxis when supported
            # This is because ary.base needs to stay consistent,
            # which reshape will not accomplish
            elif ary.ndim == 1:
                result = ary.reshape(1, ary.shape[0], 1)
            elif ary.ndim == 2:
                result = ary.reshape(ary.shape[0], ary.shape[1], 1)
            else:
                result = ary
            res.append(result)
        if len(res) == 1:
            return res[0]
        else:
            return res

    def _check_or_covert_stack_array(self, arrs):
        if not isinstance(arrs, list):
            arrs = [arrs]
        return arrs

    def hstack(self, tup, axis_block_size=None):
        arrs = self._check_or_covert_stack_array(self.atleast_1d(*tup))
        # As a special case, dimension 0 of 1-dimensional arrays is "horizontal"
        if arrs and arrs[0].ndim == 1:
            return self.concatenate(arrs, 0, axis_block_size=axis_block_size)
        else:
            return self.concatenate(arrs, 1, axis_block_size=axis_block_size)

    def vstack(self, tup, axis_block_size=None):
        arrs = self._check_or_covert_stack_array(self.atleast_2d(*tup))
        return self.concatenate(arrs, 0, axis_block_size=axis_block_size)

    def dstack(self, tup, axis_block_size=None):
        arrs = self._check_or_covert_stack_array(self.atleast_3d(*tup))
        return self.concatenate(arrs, 2, axis_block_size=axis_block_size)

    def row_stack(self, tup, axis_block_size=None):
        return self.vstack(tup, axis_block_size=axis_block_size)

    def column_stack(self, tup, axis_block_size=None):
        # Based on numpy source.
        arrays = []
        for obj in tup:
            arr = BlockArray.to_block_array(obj, self.cm)
            if arr.ndim < 2:
                arrays.append(self.atleast_2d(arr).T)
            else:
                arrays.append(self.atleast_2d(arr))
        return self.concatenate(arrays, 1, axis_block_size=axis_block_size)<|MERGE_RESOLUTION|>--- conflicted
+++ resolved
@@ -341,20 +341,10 @@
         elif len(X.shape) == 2:
             out_shape = min(X.shape),
             out_block_shape = min(X.block_shape),
-<<<<<<< HEAD
             diag_meta = array_utils.find_diag_output_blocks(X.blocks, out_shape[0])
-
             output_block_arrays = []
             out_grid_shape = (len(diag_meta),)
             count = 0
-=======
-            # Obtain the block indices which contain the diagonal of the matrix.
-            diag_meta = array_utils.find_output_blocks(X.blocks, out_shape[0])
-
-            all_result_blocks = []
-            out_grid_shape, count = (len(diag_meta),), 0
-            # Obtain the diagonals.
->>>>>>> 9bf05db0
             for block_indices, offset, total_elements in diag_meta:
                 syskwargs = {"grid_entry": (count,) ,"grid_shape": out_grid_shape}
                 result_block_shape = total_elements,
@@ -365,14 +355,8 @@
                                                  offset, syskwargs=syskwargs)
                 output_block_arrays.append(block_array)
                 count += 1
-<<<<<<< HEAD
             if len(output_block_arrays) > 1:
                 return self.concatenate(output_block_arrays, axis=0,
-=======
-            if len(all_result_blocks) > 1:
-                # If there are multiple blocks, concatenate them.
-                return self.concatenate(all_result_blocks, axis=0,
->>>>>>> 9bf05db0
                                         axis_block_size=out_block_shape[0])
             return output_block_arrays[0]
         else:
