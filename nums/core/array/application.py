# coding=utf-8
# Copyright (C) 2020 NumS Development Team.
#
# Licensed under the Apache License, Version 2.0 (the "License");
# you may not use this file except in compliance with the License.
# You may obtain a copy of the License at
#
#     http://www.apache.org/licenses/LICENSE-2.0
#
# Unless required by applicable law or agreed to in writing, software
# distributed under the License is distributed on an "AS IS" BASIS,
# WITHOUT WARRANTIES OR CONDITIONS OF ANY KIND, either express or implied.
# See the License for the specific language governing permissions and
# limitations under the License.


from typing import List, Union

import numpy as np

from nums.core.array import utils as array_utils
from nums.core.array.blockarray import BlockArray, Block
from nums.core.array.random import NumsRandomState
from nums.core.compute.compute_manager import ComputeManager
from nums.core.grid.grid import ArrayGrid
from nums.core.grid.grid import DeviceID
from nums.core.storage.storage import StoredArray, StoredArrayS3
from nums.core.systems.filesystem import FileSystem

# pylint: disable = too-many-lines


class ArrayApplication(object):
    def __init__(self, cm: ComputeManager, fs: FileSystem):
        self.cm: ComputeManager = cm
        self._fs: FileSystem = fs
        self._array_grids: (str, ArrayGrid) = {}
        self.random = self.random_state()

        self.one_half = self.scalar(0.5)
        self.two = self.scalar(2.0)
        self.one = self.scalar(1.0)
        self.zero = self.scalar(0.0)

    def compute_block_shape(
        self,
        shape: tuple,
        dtype: Union[type, np.dtype],
        cluster_shape=None,
        num_cores=None,
    ):
        return self.cm.compute_block_shape(shape, dtype, cluster_shape, num_cores)

    def get_block_shape(self, shape, dtype):
        return self.cm.get_block_shape(shape, dtype)

    def _get_array_grid(self, filename: str, stored_array_cls) -> ArrayGrid:
        if filename not in self._array_grids:
            store_inst: StoredArray = stored_array_cls(filename)
            self._array_grids[filename] = store_inst.get_grid()
        return self._array_grids[filename]

    ######################################
    # Filesystem API
    ######################################

    def write_fs(self, ba: BlockArray, filename: str):
        res = self._write(ba, filename, self._fs.write_block_fs)
        self._fs.write_meta_fs(ba, filename)
        return res

    def read_fs(self, filename: str):
        meta = self._fs.read_meta_fs(filename)
        addresses = meta["addresses"]
        grid_meta = meta["grid_meta"]
        grid = ArrayGrid.from_meta(grid_meta)
        ba: BlockArray = BlockArray(grid, self.cm)
        for grid_entry in addresses:
            device_id: DeviceID = DeviceID.from_str(addresses[grid_entry])
            ba.blocks[grid_entry].oid = self._fs.read_block_fs(
                filename, grid_entry, grid_meta, syskwargs={"device_id": device_id}
            )
        return ba

    def delete_fs(self, filename: str):
        meta = self._fs.read_meta_fs(filename)
        addresses = meta["addresses"]
        grid_meta = meta["grid_meta"]
        grid = ArrayGrid.from_meta(grid_meta)
        result_grid = ArrayGrid(
            grid.grid_shape,
            tuple(np.ones_like(grid.shape, dtype=np.int)),
            dtype=dict.__name__,
        )
        rarr = BlockArray(result_grid, self.cm)
        for grid_entry in addresses:
            device_id: DeviceID = DeviceID.from_str(addresses[grid_entry])
            rarr.blocks[grid_entry].oid = self._fs.delete_block_fs(
                filename, grid_entry, grid_meta, syskwargs={"device_id": device_id}
            )
        self._fs.delete_meta_fs(filename)
        return rarr

    def write_s3(self, ba: BlockArray, filename: str):
        grid_entry = tuple(np.zeros_like(ba.shape, dtype=np.int))
        result = self._fs.write_meta_s3(
            filename,
            grid_meta=ba.grid.to_meta(),
            syskwargs={"grid_entry": grid_entry, "grid_shape": ba.grid.grid_shape},
        )
        assert "ETag" in self.cm.get(result).item(), "Metadata write failed."
        return self._write(ba, filename, self._fs.write_block_s3)

    def _write(self, ba: BlockArray, filename, remote_func):
        grid = ba.grid
        result_grid = ArrayGrid(
            grid.grid_shape,
            tuple(np.ones_like(grid.shape, dtype=np.int)),
            dtype=dict.__name__,
        )
        rarr = BlockArray(result_grid, self.cm)
        for grid_entry in grid.get_entry_iterator():
            rarr.blocks[grid_entry].oid = remote_func(
                ba.blocks[grid_entry].oid,
                filename,
                grid_entry,
                grid.to_meta(),
                syskwargs={"grid_entry": grid_entry, "grid_shape": grid.grid_shape},
            )
        return rarr

    def read_s3(self, filename: str):
        store_cls, remote_func = StoredArrayS3, self._fs.read_block_s3
        grid = self._get_array_grid(filename, store_cls)
        grid_meta = grid.to_meta()
        grid_entry_iterator = grid.get_entry_iterator()
        rarr = BlockArray(grid, self.cm)
        for grid_entry in grid_entry_iterator:
            rarr.blocks[grid_entry].oid = remote_func(
                filename,
                grid_entry,
                grid_meta,
                syskwargs={"grid_entry": grid_entry, "grid_shape": grid.grid_shape},
            )
        return rarr

    def delete_s3(self, filename: str):
        grid = self._get_array_grid(filename, StoredArrayS3)
        grid_entry = tuple(np.zeros_like(grid.shape, dtype=np.int))
        result = self._fs.delete_meta_s3(
            filename,
            syskwargs={"grid_entry": grid_entry, "grid_shape": grid.grid_shape},
        )
        deleted_key = self.cm.get(result).item()["Deleted"][0]["Key"]
        assert deleted_key == StoredArrayS3(filename, grid).get_meta_key()
        results: BlockArray = self._delete(
            filename, StoredArrayS3, self._fs.delete_block_s3
        )
        return results

    def _delete(self, filename, store_cls, remote_func):
        grid = self._get_array_grid(filename, store_cls)
        result_grid = ArrayGrid(
            grid.grid_shape,
            tuple(np.ones_like(grid.shape, dtype=np.int)),
            dtype=dict.__name__,
        )
        rarr = BlockArray(result_grid, self.cm)
        for grid_entry in grid.get_entry_iterator():
            rarr.blocks[grid_entry].oid = remote_func(
                filename,
                grid_entry,
                grid.to_meta(),
                syskwargs={"grid_entry": grid_entry, "grid_shape": grid.grid_shape},
            )
        return rarr

    def read_csv(
        self, filename, dtype=float, delimiter=",", has_header=False, num_workers=None
    ):
        if num_workers is None:
            num_workers = self.cm.num_cores_total()
        arrays: list = self._fs.read_csv(
            filename, dtype, delimiter, has_header, num_workers
        )
        shape = np.zeros(len(arrays[0].shape), dtype=int)
        for array in arrays:
            shape += np.array(array.shape, dtype=int)
        shape = tuple(shape)
        block_shape = self.cm.get_block_shape(shape, dtype)
        result = self.concatenate(arrays, axis=0, axis_block_size=block_shape[0])
        # Release references immediately, in case we need to do another reshape.
        del arrays
        if result.block_shape[1] != block_shape[1]:
            result = result.reshape(block_shape=block_shape)
        return result

    def loadtxt(
        self,
        fname,
        dtype=float,
        comments="# ",
        delimiter=" ",
        converters=None,
        skiprows=0,
        usecols=None,
        unpack=False,
        ndmin=0,
        encoding="bytes",
        max_rows=None,
        num_workers=None,
    ) -> BlockArray:
        if num_workers is None:
            num_workers = self.cm.num_cores_total()
        return self._fs.loadtxt(
            fname,
            dtype=dtype,
            comments=comments,
            delimiter=delimiter,
            converters=converters,
            skiprows=skiprows,
            usecols=usecols,
            unpack=unpack,
            ndmin=ndmin,
            encoding=encoding,
            max_rows=max_rows,
            num_workers=num_workers,
        )

    ######################################
    # Array Operations API
    ######################################

    def scalar(self, value):
        return BlockArray.from_scalar(value, self.cm)

    def array(self, array: np.ndarray, block_shape: tuple = None):
        assert len(array.shape) == len(block_shape)
        return BlockArray.from_np(
            array, block_shape=block_shape, copy=False, cm=self.cm
        )

    def zeros(self, shape: tuple, block_shape: tuple, dtype: np.dtype = None):
        return self._new_array("zeros", shape, block_shape, dtype)

    def ones(self, shape: tuple, block_shape: tuple, dtype: np.dtype = None):
        return self._new_array("ones", shape, block_shape, dtype)

    def empty(self, shape: tuple, block_shape: tuple, dtype: np.dtype = None):
        return self._new_array("empty", shape, block_shape, dtype)

    def _new_array(
        self, op_name: str, shape: tuple, block_shape: tuple, dtype: np.dtype = None
    ):
        assert len(shape) == len(block_shape)
        if dtype is None:
            dtype = np.float64
        grid = ArrayGrid(shape, block_shape, dtype.__name__)
        grid_meta = grid.to_meta()
        rarr = BlockArray(grid, self.cm)
        for grid_entry in grid.get_entry_iterator():
            rarr.blocks[grid_entry].oid = self.cm.new_block(
                op_name,
                grid_entry,
                grid_meta,
                syskwargs={"grid_entry": grid_entry, "grid_shape": grid.grid_shape},
            )
        return rarr

    def concatenate(self, arrays: List, axis: int, axis_block_size: int = None):
        num_arrs = len(arrays)
        assert num_arrs > 1
        first_arr: BlockArray = arrays[0]
        num_axes = len(first_arr.shape)
        # Check assumptions and define result shapes and block shapes.
        for i in range(num_arrs):
            curr_ba: BlockArray = arrays[i]
            assert num_axes == len(curr_ba.shape), "Unequal num axes."
            assert curr_ba.dtype == first_arr.dtype, "Incompatible dtypes " "%s, %s" % (
                curr_ba.dtype,
                first_arr.dtype,
            )
            for curr_axis in range(num_axes):
                first_block_size = first_arr.block_shape[curr_axis]
                block_size = curr_ba.block_shape[curr_axis]
                if first_block_size == block_size:
                    continue
                elif axis == curr_axis:
                    assert axis_block_size is not None, (
                        "block axis size is required " "when block shapes are neq."
                    )
                else:
                    raise ValueError(
                        "Other axis shapes and block shapes must be equal."
                    )

        # Compute result shapes.
        result_shape = []
        result_block_shape = []
        for curr_axis in range(num_axes):
            if curr_axis == axis:
                if axis_block_size is None:
                    # They are all equal.
                    axis_block_size = first_arr.block_shape[curr_axis]
                result_block_size = axis_block_size
                result_size = 0
                for i in range(num_arrs):
                    curr_ba: BlockArray = arrays[i]
                    size = curr_ba.shape[curr_axis]
                    result_size += size
            else:
                result_size = first_arr.shape[curr_axis]
                result_block_size = first_arr.block_shape[curr_axis]
            result_shape.append(result_size)
            result_block_shape.append(result_block_size)
        result_shape, result_block_shape = tuple(result_shape), tuple(
            result_block_shape
        )
        result_ba = self.empty(result_shape, result_block_shape, first_arr.dtype)

        # Write result blocks.
        # TODO (hme): This can be optimized by updating blocks directly.
        pos = 0
        for arr in arrays:
            delta = arr.shape[axis]
            axis_slice = slice(pos, pos + delta)
            result_selector = tuple(
                [slice(None, None) for _ in range(axis)] + [axis_slice, ...]
            )
            result_ba[result_selector] = arr
            pos += delta
        return result_ba

    def eye(self, shape: tuple, block_shape: tuple, dtype: np.dtype = None):
        assert len(shape) == len(block_shape) == 2
        if dtype is None:
            dtype = np.float64
        grid = ArrayGrid(shape, block_shape, dtype.__name__)
        grid_meta = grid.to_meta()
        rarr = BlockArray(grid, self.cm)
        for grid_entry in grid.get_entry_iterator():
            syskwargs = {"grid_entry": grid_entry, "grid_shape": grid.grid_shape}
            if np.all(np.diff(grid_entry) == 0):
                # This is a diagonal block.
                rarr.blocks[grid_entry].oid = self.cm.new_block(
                    "eye", grid_entry, grid_meta, syskwargs=syskwargs
                )
            else:
                rarr.blocks[grid_entry].oid = self.cm.new_block(
                    "zeros", grid_entry, grid_meta, syskwargs=syskwargs
                )
        return rarr

    def diag(self, X: BlockArray) -> BlockArray:
        def find_diag_output_blocks(X: BlockArray, total_elements: int):
            # The i,j entry corresponding to a block in X_blocks.
            block_i, block_j = 0, 0

            # The i,j entry within the current block.
            element_i, element_j = 0, 0

            # Keep track of the no of elements found so far.
            count = 0

            # Start at block 0,0.
            block = X.blocks[(0, 0)]

            # Each element contains block indices, diag offset,
            # and the total elements required from the block.
            diag_meta = []

            while count < total_elements:
                if element_i > block.shape[0] - 1:
                    block_i = block_i + 1
                    element_i = 0
                if element_j > block.shape[1] - 1:
                    block_j = block_j + 1
                    element_j = 0

                block = X.blocks[(block_i, block_j)]
                block_rows, block_cols = block.shape[0], block.shape[1]
                offset = -element_i if element_i > element_j else element_j
                total_elements_block = (
                    min(block_rows - 1 - element_i, block_cols - 1 - element_j) + 1
                )
                diag_meta.append(((block_i, block_j), offset, total_elements_block))
                count, element_i = (
                    count + total_elements_block,
                    element_i + total_elements_block,
                )
                element_j = element_j + total_elements_block
            return diag_meta

        if len(X.shape) == 1:
            shape = X.shape[0], X.shape[0]
            block_shape = X.block_shape[0], X.block_shape[0]
            grid = ArrayGrid(shape, block_shape, X.dtype.__name__)
            grid_meta = grid.to_meta()
            rarr = BlockArray(grid, self.cm)
            for grid_entry in grid.get_entry_iterator():
                syskwargs = {"grid_entry": grid_entry, "grid_shape": grid.grid_shape}
                if np.all(np.diff(grid_entry) == 0):
                    # This is a diagonal block.
                    rarr.blocks[grid_entry].oid = self.cm.diag(
                        X.blocks[grid_entry[0]].oid, 0, syskwargs=syskwargs
                    )
                else:
                    rarr.blocks[grid_entry].oid = self.cm.new_block(
                        "zeros", grid_entry, grid_meta, syskwargs=syskwargs
                    )
        elif len(X.shape) == 2:
            out_shape = (min(X.shape),)
            out_block_shape = (min(X.block_shape),)
            # Obtain the block indices which contain the diagonal of the matrix.

            diag_meta = find_diag_output_blocks(X, out_shape[0])
            output_block_arrays = []
            out_grid_shape = (len(diag_meta),)
            count = 0
            # Obtain the diagonals.
            for block_indices, offset, total_elements in diag_meta:
                syskwargs = {"grid_entry": (count,), "grid_shape": out_grid_shape}
                result_block_shape = (total_elements,)
                block_grid = ArrayGrid(
                    result_block_shape,
                    result_block_shape,
                    X.blocks[block_indices].dtype.__name__,
                )
                block_array = BlockArray(block_grid, self.cm)
                block_array.blocks[0].oid = self.cm.diag(
                    X.blocks[block_indices].oid, offset, syskwargs=syskwargs
                )
                output_block_arrays.append(block_array)
                count += 1
            if len(output_block_arrays) > 1:
                # If there are multiple blocks, concatenate them.
                return self.concatenate(
                    output_block_arrays, axis=0, axis_block_size=out_block_shape[0]
                )
            return output_block_arrays[0]
        else:
            raise ValueError("X must have 1 or 2 axes.")
        return rarr

    def arange(self, start_in, shape, block_shape, step=1, dtype=None) -> BlockArray:
        assert step == 1
        if dtype is None:
            dtype = np.__getattribute__(
                str(np.result_type(start_in, shape[0] + start_in))
            )

        # Generate ranges per block.
        grid = ArrayGrid(shape, block_shape, dtype.__name__)
        rarr = BlockArray(grid, self.cm)
        for _, grid_entry in enumerate(grid.get_entry_iterator()):
            syskwargs = {"grid_entry": grid_entry, "grid_shape": grid.grid_shape}
            start = start_in + block_shape[0] * grid_entry[0]
            entry_shape = grid.get_block_shape(grid_entry)
            stop = start + entry_shape[0]
            rarr.blocks[grid_entry].oid = self.cm.arange(
                start, stop, step, dtype, syskwargs=syskwargs
            )
        return rarr

    def linspace(self, start, stop, shape, block_shape, endpoint, retstep, dtype, axis):
        assert axis == 0
        assert endpoint is True
        assert retstep is False

        step_size = (stop - start) / (shape[0] - 1)
        result = self.arange(0, shape, block_shape)
        result = start + result * step_size

        if dtype is not None and dtype != result.dtype:
            result = result.astype(dtype)
        return result

    def log(self, X: BlockArray):
        return X.ufunc("log")

    def exp(self, X: BlockArray):
        return X.ufunc("exp")

    def abs(self, X: BlockArray):
        return X.ufunc("abs")

    def min(self, X: BlockArray, axis=None, keepdims=False):
        return self.reduce("min", X, axis, keepdims)

    def max(self, X: BlockArray, axis=None, keepdims=False):
        return self.reduce("max", X, axis, keepdims)

    def argmin(self, X: BlockArray, axis=None):
        pass

    def sum(self, X: BlockArray, axis=None, keepdims=False, dtype=None):
        return self.reduce("sum", X, axis, keepdims, dtype)

    def reduce(
        self, op_name: str, X: BlockArray, axis=None, keepdims=False, dtype=None
    ):
        res = X.reduce_axis(op_name, axis, keepdims=keepdims)
        if dtype is not None:
            res = res.astype(dtype)
        return res

    def mean(self, X: BlockArray, axis=None, keepdims=False, dtype=None):
        if X.dtype not in (float, np.float32, np.float64):
            X = X.astype(np.float64)
        num_summed = np.product(X.shape) if axis is None else X.shape[axis]
        res = self.sum(X, axis=axis, keepdims=keepdims) / num_summed
        if dtype is not None:
            res = res.astype(dtype)
        return res

    def var(self, X: BlockArray, axis=None, ddof=0, keepdims=False, dtype=None):
        mean = self.mean(X, axis=axis, keepdims=True)
        ss = self.sum((X - mean) ** self.two, axis=axis, keepdims=keepdims)
        num_summed = (np.product(X.shape) if axis is None else X.shape[axis]) - ddof
        res = ss / num_summed
        if dtype is not None:
            res = res.astype(dtype)
        return res

    def std(self, X: BlockArray, axis=None, ddof=0, keepdims=False, dtype=None):
        res = self.sqrt(self.var(X, axis, ddof, keepdims))
        if dtype is not None:
            res = res.astype(dtype)
        return res

    def argop(self, op_name: str, arr: BlockArray, axis=None):
        if len(arr.shape) > 1:
            raise NotImplementedError(
                "%s currently supports one-dimensional arrays." % op_name
            )
        if axis is None:
            axis = 0
        assert axis == 0
        grid = ArrayGrid(shape=(), block_shape=(), dtype=np.int64.__name__)
        result = BlockArray(grid, self.cm)
        reduction_result = None, None
        for grid_entry in arr.grid.get_entry_iterator():
            block_slice: slice = arr.grid.get_slice(grid_entry)[0]
            block: Block = arr.blocks[grid_entry]
            syskwargs = {
                "grid_entry": grid_entry,
                "grid_shape": arr.grid.grid_shape,
                "options": {"num_returns": 2},
            }
            reduction_result = self.cm.arg_op(
                op_name, block.oid, block_slice, *reduction_result, syskwargs=syskwargs
            )
        argoptima, _ = reduction_result
        result.blocks[()].oid = argoptima
        return result

    def sqrt(self, X):
        if X.dtype not in (float, np.float32, np.float64):
            X = X.astype(np.float64)
        return X.ufunc("sqrt")

    def norm(self, X):
        return self.sqrt(X.T @ X)

    def xlogy(self, x: BlockArray, y: BlockArray) -> BlockArray:
        if x.dtype not in (float, np.float32, np.float64):
            x = x.astype(np.float64)
        if x.dtype not in (float, np.float32, np.float64):
            y = y.astype(np.float64)
        return self.map_bop("xlogy", x, y)

    def where(self, condition: BlockArray, x: BlockArray = None, y: BlockArray = None):
        result_oids = []
        shape_oids = []
        num_axes = max(1, len(condition.shape))
        # Stronger constraint than necessary, but no reason for anything stronger.
        if x is not None or y is not None:
            assert x is not None and y is not None
            assert condition.shape == x.shape == y.shape
            assert condition.block_shape == x.block_shape == y.block_shape
            assert x.dtype == y.dtype
            result = BlockArray(x.grid.copy(), self.cm)
            for grid_entry in condition.grid.get_entry_iterator():
                cond_oid = condition.blocks[grid_entry].oid
                x_oid = x.blocks[grid_entry].oid
                y_oid = y.blocks[grid_entry].oid
                r_oid = self.cm.where(
                    cond_oid,
                    x_oid,
                    y_oid,
                    None,
                    syskwargs={
                        "grid_entry": grid_entry,
                        "grid_shape": condition.grid.grid_shape,
                        "options": {"num_returns": 1},
                    },
                )
                result.blocks[grid_entry].oid = r_oid
            return result
        else:
            for grid_entry in condition.grid.get_entry_iterator():
                block: Block = condition.blocks[grid_entry]
                block_slice_tuples = condition.grid.get_slice_tuples(grid_entry)
                roids = self.cm.where(
                    block.oid,
                    None,
                    None,
                    block_slice_tuples,
                    syskwargs={
                        "grid_entry": grid_entry,
                        "grid_shape": condition.grid.grid_shape,
                        "options": {"num_returns": num_axes + 1},
                    },
                )
                block_oids, shape_oid = roids[:-1], roids[-1]
                shape_oids.append(shape_oid)
                result_oids.append(block_oids)
            shapes = self.cm.get(shape_oids)
            result_shape = (np.sum(shapes),)
            if result_shape == (0,):
                return (self.array(np.array([], dtype=np.int64), block_shape=(0,)),)
            # Remove empty shapes.
            result_shape_pair = []
            for i, shape in enumerate(shapes):
                if np.sum(shape) > 0:
                    result_shape_pair.append((result_oids[i], shape))
            result_block_shape = self.cm.compute_block_shape(result_shape, np.int64)
            result_arrays = []
            for axis in range(num_axes):
                block_arrays = []
                for i in range(len(result_oids)):
                    if shapes[i] == (0,):
                        continue
                    block_arrays.append(
                        BlockArray.from_oid(
                            result_oids[i][axis], shapes[i], np.int64, self.cm
                        )
                    )
                if len(block_arrays) == 1:
                    axis_result = block_arrays[0]
                else:
                    axis_result = self.concatenate(
                        block_arrays, 0, result_block_shape[0]
                    )
                result_arrays.append(axis_result)
            return tuple(result_arrays)

<<<<<<< HEAD
    def quickselect(self,
                    arr_oids: List[np.object],
                    kth: int):
        """Find the k-th smallest element in a distributed 1D array in O(n) time.

        Args:
            arr_oids: Flattened list of oids for array objects.
            kth: Index of the element (in ascending order) to select.

        Returns:
            Value of the k-th smallest element.
        """
        num_arrs = len(arr_oids)

        # Compute weighted median of medians (wmm).
        m_oids, s_oids = [], []
        for i, arr_oid in enumerate(arr_oids):
            syskwargs = {
                "grid_entry": (i,),
                "grid_shape": (num_arrs,),
                "options": {"num_returns": 1}
            }
            m_oids.append(self.cm.select_median(arr_oid, syskwargs=syskwargs))
            s_oids.append(self.cm.size(arr_oid, syskwargs=syskwargs))
        ms_oids = m_oids + s_oids
        device_0 = self.cm.system.devices()[0]
        wmm_oid = self.cm.system.call("weighted_median", ms_oids, {}, device_0, {})
        total_size = sum(self.cm.get(s) for s in s_oids)
        if kth < 0:
            kth += total_size
        assert 0 <= kth and kth < total_size, "kth must be a valid index for arr."

        # Compute LESS partition using wmm as pivot, conditionally recurse.
        ls_oids, ls_size_oids = [], []
        for i, arr_oid in enumerate(arr_oids):
            ls_oid, ls_size_oid = self.cm.less_than(arr_oid,
                                                    wmm_oid,
                                                    syskwargs={
                                                        "grid_entry": (i,),
                                                        "grid_shape": (num_arrs,),
                                                        "options": {"num_returns": 2}
                                                    })
            ls_oids.append(ls_oid)
            ls_size_oids.append(ls_size_oid)
        ls_size = sum(self.cm.get(s) for s in ls_size_oids)
        if kth < ls_size:
            return self.quickselect(ls_oids, kth)

        # Compute GREATER partition using wmm as pivot, conditionally recurse.
        gr_oids, gr_size_oids = [], []
        for i, arr_oid in enumerate(arr_oids):
            gr_oid, gr_size_oid = self.cm.greater_than(arr_oid,
                                                       wmm_oid,
                                                       syskwargs={
                                                           "grid_entry": (i,),
                                                           "grid_shape": (num_arrs,),
                                                           "options": {"num_returns": 2}
                                                       })
            gr_oids.append(gr_oid)
            gr_size_oids.append(gr_size_oid)
        gr_size = sum(self.cm.get(s) for s in gr_size_oids)
        if kth >= total_size - gr_size:
            return self.quickselect(gr_oids, kth - (total_size - gr_size))

        # wmm is the kth value.
        return self.cm.get(wmm_oid)

    def map_uop(self,
                op_name: str,
                arr: BlockArray,
                out: BlockArray = None,
                where=True,
                args=None,
                kwargs=None) -> BlockArray:
=======
    def map_uop(
        self,
        op_name: str,
        arr: BlockArray,
        out: BlockArray = None,
        where=True,
        args=None,
        kwargs=None,
    ) -> BlockArray:
>>>>>>> 57c4d8f6
        """A map, for unary operators, that applies to every entry of an array.

        Args:
            op_name: An element-wise unary operator.
            arr: A BlockArray.
            out: A BlockArray to which the result is written.
            where: An indicator specifying the indices to which op is applied.
            args: Args provided to op.
            kwargs: Keyword args provided to op.

        Returns:
            A BlockArray.
        """
        if where is not True:
            raise NotImplementedError("'where' argument is not yet supported.")
        args = () if args is None else args
        kwargs = {} if kwargs is None else kwargs
        shape = arr.shape
        block_shape = arr.block_shape
        dtype = array_utils.get_uop_output_type(op_name, arr.dtype)
        assert len(shape) == len(block_shape)
        if out is None:
            grid = ArrayGrid(shape, block_shape, dtype.__name__)
            rarr = BlockArray(grid, self.cm)
        else:
            rarr = out
            grid = rarr.grid
            assert rarr.shape == arr.shape and rarr.block_shape == arr.block_shape
        for grid_entry in grid.get_entry_iterator():
            # TODO(hme): Faster to create ndarray first,
            #  and instantiate block array on return
            #  to avoid instantiating blocks on BlockArray initialization.
            rarr.blocks[grid_entry] = arr.blocks[grid_entry].uop_map(
                op_name, args=args, kwargs=kwargs
            )
        return rarr

    def matmul(self, arr_1: BlockArray, arr_2: BlockArray) -> BlockArray:
        return arr_1 @ arr_2

    def tensordot(
        self, arr_1: BlockArray, arr_2: BlockArray, axes: int = 2
    ) -> BlockArray:
        return arr_1.tensordot(arr_2, axes)

    def map_bop(
        self,
        op_name: str,
        arr_1: BlockArray,
        arr_2: BlockArray,
        out: BlockArray = None,
        where=True,
        args=None,
        kwargs=None,
    ) -> BlockArray:
        # TODO (hme): Move this into BlockArray, and invoke on operator implementations.
        """A map for binary operators that applies element-wise to every entry of the input arrays.

        Args:
            op_name: An element-wise binary operator.
            arr_1: A BlockArray.
            arr_2: A BlockArray.
            out: A BlockArray to which the result is written.
            where: An indicator specifying the indices to which op is applied.
            args: Args provided to op.
            kwargs: Keyword args provided to op.

        Returns:
            A BlockArray.
        """
        if where is not True:
            raise NotImplementedError("'where' argument is not yet supported.")
        if args is not None:
            raise NotImplementedError("'args' is not yet supported.")
        if not (kwargs is None or len(kwargs) == 0):
            raise NotImplementedError("'kwargs' is not yet supported.")

        try:
            ufunc = np.__getattribute__(op_name)
            if (
                op_name.endswith("max")
                or op_name == "maximum"
                or op_name.endswith("min")
                or op_name == "minimum"
                or op_name.startswith("logical")
            ):
                rarr = self._broadcast_bop(op_name, arr_1, arr_2)
            else:
                result_blocks: np.ndarray = ufunc(arr_1.blocks, arr_2.blocks)
                rarr = BlockArray.from_blocks(
                    result_blocks, result_shape=None, cm=self.cm
                )
        except Exception as _:
            rarr = self._broadcast_bop(op_name, arr_1, arr_2)
        if out is not None:
            assert out.grid.grid_shape == rarr.grid.grid_shape
            assert out.shape == rarr.shape
            assert out.block_shape == rarr.block_shape
            out.blocks[:] = rarr.blocks[:]
            rarr = out
        return rarr

    def _broadcast_bop(self, op_name, arr_1, arr_2) -> BlockArray:
        """We want to avoid invoking this op whenever possible; NumPy's imp is faster.

        Args:
            op_name: Name of binary operation.
            arr_1: A BlockArray.
            arr_2: A BlockArray.

        Returns:
            A BlockArray.
        """
        if arr_1.shape != arr_2.shape:
            output_grid_shape = array_utils.broadcast_shape(
                arr_1.grid.grid_shape, arr_2.grid.grid_shape
            )
            arr_1 = arr_1.broadcast_to(output_grid_shape)
            arr_2 = arr_2.broadcast_to(output_grid_shape)
        dtype = array_utils.get_bop_output_type(op_name, arr_1.dtype, arr_2.dtype)
        grid = ArrayGrid(arr_1.shape, arr_1.block_shape, dtype.__name__)
        rarr = BlockArray(grid, self.cm)
        for grid_entry in rarr.grid.get_entry_iterator():
            block_1: Block = arr_1.blocks[grid_entry]
            block_2: Block = arr_2.blocks[grid_entry]
            rarr.blocks[grid_entry] = block_1.bop(op_name, block_2, {})
        return rarr

    def get(self, *arrs):
        if len(arrs) == 1:
            if isinstance(arrs[0], BlockArray):
                return arrs[0].get()
            else:
                return arrs[0]
        else:
            r = []
            for item in arrs:
                if isinstance(item, BlockArray):
                    r.append(item.get())
                else:
                    r.append(item)
            return r

    def array_compare(self, func_name, a: BlockArray, b: BlockArray, *args):
        assert a.shape == b.shape and a.block_shape == b.block_shape
        bool_list = []
        grid_shape = a.grid.grid_shape
        for grid_entry in a.grid.get_entry_iterator():
            a_block, b_block = a.blocks[grid_entry].oid, b.blocks[grid_entry].oid
            bool_list.append(
                self.cm.array_compare(
                    func_name,
                    a_block,
                    b_block,
                    args,
                    syskwargs={"grid_entry": grid_entry, "grid_shape": grid_shape},
                )
            )
        oid = self.cm.logical_and(
            *bool_list, syskwargs={"grid_entry": (0, 0), "grid_shape": (1, 1)}
        )
        return BlockArray.from_oid(oid, (), np.bool, self.cm)

    def array_equal(self, a: BlockArray, b: BlockArray):
        return self.array_compare("array_equal", a, b)

    def array_equiv(self, a: BlockArray, b: BlockArray):
        return self.array_compare("array_equiv", a, b)

    def allclose(self, a: BlockArray, b: BlockArray, rtol=1.0e-5, atol=1.0e-8):
        return self.array_compare("allclose", a, b, rtol, atol)

    def vec_from_oids(self, oids, shape, block_shape, dtype):
        arr = BlockArray(
            ArrayGrid(shape=shape, block_shape=shape, dtype=dtype.__name__), self.cm
        )
        # Make sure resulting grid shape is a vector (1 dimensional).
        assert np.sum(arr.grid.grid_shape) == (
            max(arr.grid.grid_shape) + len(arr.grid.grid_shape) - 1
        )
        for i, grid_entry in enumerate(arr.grid.get_entry_iterator()):
            arr.blocks[grid_entry].oid = oids[i]
        if block_shape != shape:
            return arr.reshape(block_shape=block_shape)
        return arr

    def random_state(self, seed=None):
        return NumsRandomState(self.cm, seed)

    def nanmean(self, a: BlockArray, axis=None, keepdims=False, dtype=None):
        if not array_utils.is_float(a):
            a = a.astype(np.float64)

        num_summed = self.sum(
            ~a.ufunc("isnan"), axis=axis, dtype=a.dtype, keepdims=keepdims
        )

        if num_summed.ndim == 0 and num_summed == 0:
            return self.scalar(np.nan)

        if num_summed.ndim > 0:
            num_summed = self.where(
                num_summed == 0,
                self.empty(num_summed.shape, num_summed.block_shape) * np.nan,
                num_summed,
            )

        res = (
            self.reduce("nansum", a, axis=axis, dtype=dtype, keepdims=keepdims)
            / num_summed
        )

        if dtype is not None:
            res = res.astype(dtype)
        return res

    def nanvar(self, a: BlockArray, axis=None, ddof=0, keepdims=False, dtype=None):
        mean = self.nanmean(a, axis=axis, keepdims=True)
        ss = self.reduce(
            "nansum", (a - mean) ** self.two, axis=axis, dtype=dtype, keepdims=keepdims
        )
        num_summed = (
            self.sum(~a.ufunc("isnan"), axis=axis, dtype=a.dtype, keepdims=keepdims)
            - ddof
        )
        res = ss / num_summed
        if dtype is not None:
            res = res.astype(dtype)
        return res

    def nanstd(self, a: BlockArray, axis=None, ddof=0, keepdims=False, dtype=None):
        res = self.sqrt(self.nanvar(a, axis, ddof, keepdims))
        if dtype is not None:
            res = res.astype(dtype)
        return res

    def atleast_1d(self, *arys):
        res = []
        for ary in arys:
            ary = BlockArray.to_block_array(ary, self.cm)
            if ary.ndim == 0:
                result = ary.reshape(1)
            else:
                result = ary
            res.append(result)
        if len(res) == 1:
            return res[0]
        else:
            return res

    def atleast_2d(self, *arys):
        res = []
        for ary in arys:
            ary = BlockArray.to_block_array(ary, self.cm)
            if ary.ndim == 0:
                result = ary.reshape(1, 1)

            # TODO (MWE): Implement this using newaxis when supported
            # This is because ary.base needs to stay consistent,
            # which reshape will not accomplish
            elif ary.ndim == 1:
                result = ary.reshape(1, ary.shape[0])
            else:
                result = ary
            res.append(result)
        if len(res) == 1:
            return res[0]
        else:
            return res

    def atleast_3d(self, *arys):
        res = []
        for ary in arys:
            ary = BlockArray.to_block_array(ary, self.cm)
            if ary.ndim == 0:
                result = ary.reshape(1, 1, 1)

            # TODO (MWE): Implement this using newaxis when supported
            # This is because ary.base needs to stay consistent,
            # which reshape will not accomplish
            elif ary.ndim == 1:
                result = ary.reshape(1, ary.shape[0], 1)
            elif ary.ndim == 2:
                result = ary.reshape(ary.shape[0], ary.shape[1], 1)
            else:
                result = ary
            res.append(result)
        if len(res) == 1:
            return res[0]
        else:
            return res

    def _check_or_covert_stack_array(self, arrs):
        if not isinstance(arrs, list):
            arrs = [arrs]
        return arrs

    def hstack(self, tup, axis_block_size=None):
        arrs = self._check_or_covert_stack_array(self.atleast_1d(*tup))
        # As a special case, dimension 0 of 1-dimensional arrays is "horizontal"
        if arrs and arrs[0].ndim == 1:
            return self.concatenate(arrs, 0, axis_block_size=axis_block_size)
        else:
            return self.concatenate(arrs, 1, axis_block_size=axis_block_size)

    def vstack(self, tup, axis_block_size=None):
        arrs = self._check_or_covert_stack_array(self.atleast_2d(*tup))
        return self.concatenate(arrs, 0, axis_block_size=axis_block_size)

    def dstack(self, tup, axis_block_size=None):
        arrs = self._check_or_covert_stack_array(self.atleast_3d(*tup))
        return self.concatenate(arrs, 2, axis_block_size=axis_block_size)

    def row_stack(self, tup, axis_block_size=None):
        return self.vstack(tup, axis_block_size=axis_block_size)

    def column_stack(self, tup, axis_block_size=None):
        # Based on numpy source.
        arrays = []
        for obj in tup:
            arr = BlockArray.to_block_array(obj, self.cm)
            if arr.ndim < 2:
                arrays.append(self.atleast_2d(arr).T)
            else:
                arrays.append(self.atleast_2d(arr))
        return self.concatenate(arrays, 1, axis_block_size=axis_block_size)<|MERGE_RESOLUTION|>--- conflicted
+++ resolved
@@ -645,10 +645,7 @@
                 result_arrays.append(axis_result)
             return tuple(result_arrays)
 
-<<<<<<< HEAD
-    def quickselect(self,
-                    arr_oids: List[np.object],
-                    kth: int):
+    def quickselect(self, arr_oids: List[np.object], kth: int):
         """Find the k-th smallest element in a distributed 1D array in O(n) time.
 
         Args:
@@ -666,7 +663,7 @@
             syskwargs = {
                 "grid_entry": (i,),
                 "grid_shape": (num_arrs,),
-                "options": {"num_returns": 1}
+                "options": {"num_returns": 1},
             }
             m_oids.append(self.cm.select_median(arr_oid, syskwargs=syskwargs))
             s_oids.append(self.cm.size(arr_oid, syskwargs=syskwargs))
@@ -681,13 +678,15 @@
         # Compute LESS partition using wmm as pivot, conditionally recurse.
         ls_oids, ls_size_oids = [], []
         for i, arr_oid in enumerate(arr_oids):
-            ls_oid, ls_size_oid = self.cm.less_than(arr_oid,
-                                                    wmm_oid,
-                                                    syskwargs={
-                                                        "grid_entry": (i,),
-                                                        "grid_shape": (num_arrs,),
-                                                        "options": {"num_returns": 2}
-                                                    })
+            ls_oid, ls_size_oid = self.cm.less_than(
+                arr_oid,
+                wmm_oid,
+                syskwargs={
+                    "grid_entry": (i,),
+                    "grid_shape": (num_arrs,),
+                    "options": {"num_returns": 2},
+                },
+            )
             ls_oids.append(ls_oid)
             ls_size_oids.append(ls_size_oid)
         ls_size = sum(self.cm.get(s) for s in ls_size_oids)
@@ -697,13 +696,15 @@
         # Compute GREATER partition using wmm as pivot, conditionally recurse.
         gr_oids, gr_size_oids = [], []
         for i, arr_oid in enumerate(arr_oids):
-            gr_oid, gr_size_oid = self.cm.greater_than(arr_oid,
-                                                       wmm_oid,
-                                                       syskwargs={
-                                                           "grid_entry": (i,),
-                                                           "grid_shape": (num_arrs,),
-                                                           "options": {"num_returns": 2}
-                                                       })
+            gr_oid, gr_size_oid = self.cm.greater_than(
+                arr_oid,
+                wmm_oid,
+                syskwargs={
+                    "grid_entry": (i,),
+                    "grid_shape": (num_arrs,),
+                    "options": {"num_returns": 2},
+                },
+            )
             gr_oids.append(gr_oid)
             gr_size_oids.append(gr_size_oid)
         gr_size = sum(self.cm.get(s) for s in gr_size_oids)
@@ -713,14 +714,6 @@
         # wmm is the kth value.
         return self.cm.get(wmm_oid)
 
-    def map_uop(self,
-                op_name: str,
-                arr: BlockArray,
-                out: BlockArray = None,
-                where=True,
-                args=None,
-                kwargs=None) -> BlockArray:
-=======
     def map_uop(
         self,
         op_name: str,
@@ -730,7 +723,6 @@
         args=None,
         kwargs=None,
     ) -> BlockArray:
->>>>>>> 57c4d8f6
         """A map, for unary operators, that applies to every entry of an array.
 
         Args:
