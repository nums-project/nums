# coding=utf-8
# Copyright (C) 2020 NumS Development Team.
#
# Licensed under the Apache License, Version 2.0 (the "License");
# you may not use this file except in compliance with the License.
# You may obtain a copy of the License at
#
#     http://www.apache.org/licenses/LICENSE-2.0
#
# Unless required by applicable law or agreed to in writing, software
# distributed under the License is distributed on an "AS IS" BASIS,
# WITHOUT WARRANTIES OR CONDITIONS OF ANY KIND, either express or implied.
# See the License for the specific language governing permissions and
# limitations under the License.


from typing import List, Union

import numpy as np

from nums.core.array import utils as array_utils
from nums.core.array.blockarray import BlockArray, Block
from nums.core.array.random import NumsRandomState
from nums.core.compute.compute_manager import ComputeManager
from nums.core.grid.grid import ArrayGrid
from nums.core.grid.grid import DeviceID
from nums.core.storage.storage import StoredArray, StoredArrayS3
from nums.core.systems.filesystem import FileSystem

# pylint: disable = too-many-lines


class ArrayApplication(object):
    def __init__(self, cm: ComputeManager, fs: FileSystem):
        self.cm: ComputeManager = cm
        self._fs: FileSystem = fs
        self._array_grids: (str, ArrayGrid) = {}
        self.random = self.random_state()

        self.one_half = self.scalar(0.5)
        self.two = self.scalar(2.0)
        self.one = self.scalar(1.0)
        self.zero = self.scalar(0.0)

    def compute_block_shape(
        self,
        shape: tuple,
        dtype: Union[type, np.dtype],
        cluster_shape=None,
        num_cores=None,
    ):
        return self.cm.compute_block_shape(shape, dtype, cluster_shape, num_cores)

    def get_block_shape(self, shape, dtype):
        return self.cm.get_block_shape(shape, dtype)

    def _get_array_grid(self, filename: str, stored_array_cls) -> ArrayGrid:
        if filename not in self._array_grids:
            store_inst: StoredArray = stored_array_cls(filename)
            self._array_grids[filename] = store_inst.get_grid()
        return self._array_grids[filename]

    ######################################
    # Filesystem API
    ######################################

    def write_fs(self, ba: BlockArray, filename: str):
        res = self._write(ba, filename, self._fs.write_block_fs)
        self._fs.write_meta_fs(ba, filename)
        return res

    def read_fs(self, filename: str):
        meta = self._fs.read_meta_fs(filename)
        addresses = meta["addresses"]
        grid_meta = meta["grid_meta"]
        grid = ArrayGrid.from_meta(grid_meta)
        ba: BlockArray = BlockArray(grid, self.cm)
        for grid_entry in addresses:
            device_id: DeviceID = DeviceID.from_str(addresses[grid_entry])
            ba.blocks[grid_entry].oid = self._fs.read_block_fs(
                filename, grid_entry, grid_meta, syskwargs={"device_id": device_id}
            )
        return ba

    def delete_fs(self, filename: str):
        meta = self._fs.read_meta_fs(filename)
        addresses = meta["addresses"]
        grid_meta = meta["grid_meta"]
        grid = ArrayGrid.from_meta(grid_meta)
        result_grid = ArrayGrid(
            grid.grid_shape,
            tuple(np.ones_like(grid.shape, dtype=np.int)),
            dtype=dict.__name__,
        )
        rarr = BlockArray(result_grid, self.cm)
        for grid_entry in addresses:
            device_id: DeviceID = DeviceID.from_str(addresses[grid_entry])
            rarr.blocks[grid_entry].oid = self._fs.delete_block_fs(
                filename, grid_entry, grid_meta, syskwargs={"device_id": device_id}
            )
        self._fs.delete_meta_fs(filename)
        return rarr

    def write_s3(self, ba: BlockArray, filename: str):
        grid_entry = tuple(np.zeros_like(ba.shape, dtype=np.int))
        result = self._fs.write_meta_s3(
            filename,
            grid_meta=ba.grid.to_meta(),
            syskwargs={"grid_entry": grid_entry, "grid_shape": ba.grid.grid_shape},
        )
        assert "ETag" in self.cm.get(result).item(), "Metadata write failed."
        return self._write(ba, filename, self._fs.write_block_s3)

    def _write(self, ba: BlockArray, filename, remote_func):
        grid = ba.grid
        result_grid = ArrayGrid(
            grid.grid_shape,
            tuple(np.ones_like(grid.shape, dtype=np.int)),
            dtype=dict.__name__,
        )
        rarr = BlockArray(result_grid, self.cm)
        for grid_entry in grid.get_entry_iterator():
            rarr.blocks[grid_entry].oid = remote_func(
                ba.blocks[grid_entry].oid,
                filename,
                grid_entry,
                grid.to_meta(),
                syskwargs={"grid_entry": grid_entry, "grid_shape": grid.grid_shape},
            )
        return rarr

    def read_s3(self, filename: str):
        store_cls, remote_func = StoredArrayS3, self._fs.read_block_s3
        grid = self._get_array_grid(filename, store_cls)
        grid_meta = grid.to_meta()
        grid_entry_iterator = grid.get_entry_iterator()
        rarr = BlockArray(grid, self.cm)
        for grid_entry in grid_entry_iterator:
            rarr.blocks[grid_entry].oid = remote_func(
                filename,
                grid_entry,
                grid_meta,
                syskwargs={"grid_entry": grid_entry, "grid_shape": grid.grid_shape},
            )
        return rarr

    def delete_s3(self, filename: str):
        grid = self._get_array_grid(filename, StoredArrayS3)
        grid_entry = tuple(np.zeros_like(grid.shape, dtype=np.int))
        result = self._fs.delete_meta_s3(
            filename,
            syskwargs={"grid_entry": grid_entry, "grid_shape": grid.grid_shape},
        )
        deleted_key = self.cm.get(result).item()["Deleted"][0]["Key"]
        assert deleted_key == StoredArrayS3(filename, grid).get_meta_key()
        results: BlockArray = self._delete(
            filename, StoredArrayS3, self._fs.delete_block_s3
        )
        return results

    def _delete(self, filename, store_cls, remote_func):
        grid = self._get_array_grid(filename, store_cls)
        result_grid = ArrayGrid(
            grid.grid_shape,
            tuple(np.ones_like(grid.shape, dtype=np.int)),
            dtype=dict.__name__,
        )
        rarr = BlockArray(result_grid, self.cm)
        for grid_entry in grid.get_entry_iterator():
            rarr.blocks[grid_entry].oid = remote_func(
                filename,
                grid_entry,
                grid.to_meta(),
                syskwargs={"grid_entry": grid_entry, "grid_shape": grid.grid_shape},
            )
        return rarr

    def read_csv(
        self, filename, dtype=float, delimiter=",", has_header=False, num_workers=None
    ):
        if num_workers is None:
            num_workers = self.cm.num_cores_total()
        arrays: list = self._fs.read_csv(
            filename, dtype, delimiter, has_header, num_workers
        )
        shape = np.zeros(len(arrays[0].shape), dtype=int)
        for array in arrays:
            shape += np.array(array.shape, dtype=int)
        shape = tuple(shape)
        block_shape = self.cm.get_block_shape(shape, dtype)
        result = self.concatenate(arrays, axis=0, axis_block_size=block_shape[0])
        # Release references immediately, in case we need to do another reshape.
        del arrays
        if result.block_shape[1] != block_shape[1]:
            result = result.reshape(block_shape=block_shape)
        return result

    def loadtxt(
        self,
        fname,
        dtype=float,
        comments="# ",
        delimiter=" ",
        converters=None,
        skiprows=0,
        usecols=None,
        unpack=False,
        ndmin=0,
        encoding="bytes",
        max_rows=None,
        num_workers=None,
    ) -> BlockArray:
        if num_workers is None:
            num_workers = self.cm.num_cores_total()
        return self._fs.loadtxt(
            fname,
            dtype=dtype,
            comments=comments,
            delimiter=delimiter,
            converters=converters,
            skiprows=skiprows,
            usecols=usecols,
            unpack=unpack,
            ndmin=ndmin,
            encoding=encoding,
            max_rows=max_rows,
            num_workers=num_workers,
        )

    ######################################
    # Array Operations API
    ######################################

    def scalar(self, value):
        return BlockArray.from_scalar(value, self.cm)

    def array(self, array: np.ndarray, block_shape: tuple = None):
        assert len(array.shape) == len(block_shape)
        return BlockArray.from_np(
            array, block_shape=block_shape, copy=False, cm=self.cm
        )

    def zeros(self, shape: tuple, block_shape: tuple, dtype: np.dtype = None):
        return self._new_array("zeros", shape, block_shape, dtype)

    def ones(self, shape: tuple, block_shape: tuple, dtype: np.dtype = None):
        return self._new_array("ones", shape, block_shape, dtype)

    def empty(self, shape: tuple, block_shape: tuple, dtype: np.dtype = None):
        return self._new_array("empty", shape, block_shape, dtype)

    def _new_array(
        self, op_name: str, shape: tuple, block_shape: tuple, dtype: np.dtype = None
    ):
        assert len(shape) == len(block_shape)
        if dtype is None:
            dtype = np.float64
        grid = ArrayGrid(shape, block_shape, dtype.__name__)
        grid_meta = grid.to_meta()
        rarr = BlockArray(grid, self.cm)
        for grid_entry in grid.get_entry_iterator():
            rarr.blocks[grid_entry].oid = self.cm.new_block(
                op_name,
                grid_entry,
                grid_meta,
                syskwargs={"grid_entry": grid_entry, "grid_shape": grid.grid_shape},
            )
        return rarr

    def concatenate(self, arrays: List, axis: int, axis_block_size: int = None):
        num_arrs = len(arrays)
        assert num_arrs > 1
        first_arr: BlockArray = arrays[0]
        num_axes = len(first_arr.shape)
        # Check assumptions and define result shapes and block shapes.
        for i in range(num_arrs):
            curr_ba: BlockArray = arrays[i]
            assert num_axes == len(curr_ba.shape), "Unequal num axes."
            assert curr_ba.dtype == first_arr.dtype, "Incompatible dtypes " "%s, %s" % (
                curr_ba.dtype,
                first_arr.dtype,
            )
            for curr_axis in range(num_axes):
                first_block_size = first_arr.block_shape[curr_axis]
                block_size = curr_ba.block_shape[curr_axis]
                if first_block_size == block_size:
                    continue
                elif axis == curr_axis:
                    assert axis_block_size is not None, (
                        "block axis size is required " "when block shapes are neq."
                    )
                else:
                    raise ValueError(
                        "Other axis shapes and block shapes must be equal."
                    )

        # Compute result shapes.
        result_shape = []
        result_block_shape = []
        for curr_axis in range(num_axes):
            if curr_axis == axis:
                if axis_block_size is None:
                    # They are all equal.
                    axis_block_size = first_arr.block_shape[curr_axis]
                result_block_size = axis_block_size
                result_size = 0
                for i in range(num_arrs):
                    curr_ba: BlockArray = arrays[i]
                    size = curr_ba.shape[curr_axis]
                    result_size += size
            else:
                result_size = first_arr.shape[curr_axis]
                result_block_size = first_arr.block_shape[curr_axis]
            result_shape.append(result_size)
            result_block_shape.append(result_block_size)
        result_shape, result_block_shape = tuple(result_shape), tuple(
            result_block_shape
        )
        result_ba = self.empty(result_shape, result_block_shape, first_arr.dtype)

        # Write result blocks.
        # TODO (hme): This can be optimized by updating blocks directly.
        pos = 0
        for arr in arrays:
            delta = arr.shape[axis]
            axis_slice = slice(pos, pos + delta)
            result_selector = tuple(
                [slice(None, None) for _ in range(axis)] + [axis_slice, ...]
            )
            result_ba[result_selector] = arr
            pos += delta
        return result_ba

    def eye(self, shape: tuple, block_shape: tuple, dtype: np.dtype = None):
        assert len(shape) == len(block_shape) == 2
        if dtype is None:
            dtype = np.float64
        grid = ArrayGrid(shape, block_shape, dtype.__name__)
        grid_meta = grid.to_meta()
        rarr = BlockArray(grid, self.cm)
        for grid_entry in grid.get_entry_iterator():
            syskwargs = {"grid_entry": grid_entry, "grid_shape": grid.grid_shape}
            if np.all(np.diff(grid_entry) == 0):
                # This is a diagonal block.
                rarr.blocks[grid_entry].oid = self.cm.new_block(
                    "eye", grid_entry, grid_meta, syskwargs=syskwargs
                )
            else:
                rarr.blocks[grid_entry].oid = self.cm.new_block(
                    "zeros", grid_entry, grid_meta, syskwargs=syskwargs
                )
        return rarr

    def diag(self, X: BlockArray) -> BlockArray:
        if len(X.shape) == 1:
            shape = X.shape[0], X.shape[0]
            block_shape = X.block_shape[0], X.block_shape[0]
            grid = ArrayGrid(shape, block_shape, X.dtype.__name__)
            grid_meta = grid.to_meta()
            rarr = BlockArray(grid, self.cm)
            for grid_entry in grid.get_entry_iterator():
                syskwargs = {"grid_entry": grid_entry, "grid_shape": grid.grid_shape}
                if np.all(np.diff(grid_entry) == 0):
                    # This is a diagonal block.
<<<<<<< HEAD
                    rarr.blocks[grid_entry].oid = self.cm.diag(X.blocks[grid_entry[0]].oid, 0,
                                                               syskwargs=syskwargs)
=======
                    rarr.blocks[grid_entry].oid = self.cm.diag(
                        X.blocks[grid_entry[0]].oid, syskwargs=syskwargs
                    )
>>>>>>> e66fda02
                else:
                    rarr.blocks[grid_entry].oid = self.cm.new_block(
                        "zeros", grid_entry, grid_meta, syskwargs=syskwargs
                    )
        elif len(X.shape) == 2:
<<<<<<< HEAD
            out_shape = min(X.shape),
            out_block_shape = min(X.block_shape),
             # Obtain the block indices which contain the diagonal of the matrix.
            diag_meta = array_utils.find_diag_output_blocks(X.blocks, out_shape[0])
            output_block_arrays = []
            out_grid_shape = (len(diag_meta),)
            count = 0
            # Obtain the diagonals.
            for block_indices, offset, total_elements in diag_meta:
                syskwargs = {"grid_entry": (count,) ,"grid_shape": out_grid_shape}
                result_block_shape = total_elements,
                block_grid = ArrayGrid(result_block_shape, result_block_shape,
                                        X.blocks[block_indices].dtype.__name__)
                block_array = BlockArray(block_grid, self.cm)
                block_array.blocks[0].oid = self.cm.diag(X.blocks[block_indices].oid,
                                                 offset, syskwargs=syskwargs)
                output_block_arrays.append(block_array)
                count += 1
            if len(output_block_arrays) > 1:
                # If there are multiple blocks, concatenate them.
                return self.concatenate(output_block_arrays, axis=0,
                                        axis_block_size=out_block_shape[0])
            return output_block_arrays[0]
=======
            assert X.shape[0] == X.shape[1], "X must be a square array."
            assert X.block_shape[0] == X.block_shape[1], "block_shape must be square."
            shape = (X.shape[0],)
            block_shape = (X.block_shape[0],)
            grid = ArrayGrid(shape, block_shape, X.dtype.__name__)
            rarr = BlockArray(grid, self.cm)
            for grid_entry in X.grid.get_entry_iterator():
                out_grid_entry = grid_entry[:1]
                out_grid_shape = grid.grid_shape[:1]
                syskwargs = {"grid_entry": out_grid_entry, "grid_shape": out_grid_shape}
                if np.all(np.diff(grid_entry) == 0):
                    # This is a diagonal block.
                    rarr.blocks[out_grid_entry].oid = self.cm.diag(
                        X.blocks[grid_entry].oid, syskwargs=syskwargs
                    )
>>>>>>> e66fda02
        else:
            raise ValueError("X must have 1 or 2 axes.")
        return rarr

    def arange(self, start_in, shape, block_shape, step=1, dtype=None) -> BlockArray:
        assert step == 1
        if dtype is None:
            dtype = np.__getattribute__(
                str(np.result_type(start_in, shape[0] + start_in))
            )

        # Generate ranges per block.
        grid = ArrayGrid(shape, block_shape, dtype.__name__)
        rarr = BlockArray(grid, self.cm)
        for _, grid_entry in enumerate(grid.get_entry_iterator()):
            syskwargs = {"grid_entry": grid_entry, "grid_shape": grid.grid_shape}
            start = start_in + block_shape[0] * grid_entry[0]
            entry_shape = grid.get_block_shape(grid_entry)
            stop = start + entry_shape[0]
            rarr.blocks[grid_entry].oid = self.cm.arange(
                start, stop, step, dtype, syskwargs=syskwargs
            )
        return rarr

    def linspace(self, start, stop, shape, block_shape, endpoint, retstep, dtype, axis):
        assert axis == 0
        assert endpoint is True
        assert retstep is False

        step_size = (stop - start) / (shape[0] - 1)
        result = self.arange(0, shape, block_shape)
        result = start + result * step_size

        if dtype is not None and dtype != result.dtype:
            result = result.astype(dtype)
        return result

    def log(self, X: BlockArray):
        return X.ufunc("log")

    def exp(self, X: BlockArray):
        return X.ufunc("exp")

    def abs(self, X: BlockArray):
        return X.ufunc("abs")

    def min(self, X: BlockArray, axis=None, keepdims=False):
        return self.reduce("min", X, axis, keepdims)

    def max(self, X: BlockArray, axis=None, keepdims=False):
        return self.reduce("max", X, axis, keepdims)

    def argmin(self, X: BlockArray, axis=None):
        pass

    def sum(self, X: BlockArray, axis=None, keepdims=False, dtype=None):
        return self.reduce("sum", X, axis, keepdims, dtype)

    def reduce(
        self, op_name: str, X: BlockArray, axis=None, keepdims=False, dtype=None
    ):
        res = X.reduce_axis(op_name, axis, keepdims=keepdims)
        if dtype is not None:
            res = res.astype(dtype)
        return res

    def mean(self, X: BlockArray, axis=None, keepdims=False, dtype=None):
        if X.dtype not in (float, np.float32, np.float64):
            X = X.astype(np.float64)
        num_summed = np.product(X.shape) if axis is None else X.shape[axis]
        res = self.sum(X, axis=axis, keepdims=keepdims) / num_summed
        if dtype is not None:
            res = res.astype(dtype)
        return res

    def var(self, X: BlockArray, axis=None, ddof=0, keepdims=False, dtype=None):
        mean = self.mean(X, axis=axis, keepdims=True)
        ss = self.sum((X - mean) ** self.two, axis=axis, keepdims=keepdims)
        num_summed = (np.product(X.shape) if axis is None else X.shape[axis]) - ddof
        res = ss / num_summed
        if dtype is not None:
            res = res.astype(dtype)
        return res

    def std(self, X: BlockArray, axis=None, ddof=0, keepdims=False, dtype=None):
        res = self.sqrt(self.var(X, axis, ddof, keepdims))
        if dtype is not None:
            res = res.astype(dtype)
        return res

    def argop(self, op_name: str, arr: BlockArray, axis=None):
        if len(arr.shape) > 1:
            raise NotImplementedError(
                "%s currently supports one-dimensional arrays." % op_name
            )
        if axis is None:
            axis = 0
        assert axis == 0
        grid = ArrayGrid(shape=(), block_shape=(), dtype=np.int64.__name__)
        result = BlockArray(grid, self.cm)
        reduction_result = None, None
        for grid_entry in arr.grid.get_entry_iterator():
            block_slice: slice = arr.grid.get_slice(grid_entry)[0]
            block: Block = arr.blocks[grid_entry]
            syskwargs = {
                "grid_entry": grid_entry,
                "grid_shape": arr.grid.grid_shape,
                "options": {"num_returns": 2},
            }
            reduction_result = self.cm.arg_op(
                op_name, block.oid, block_slice, *reduction_result, syskwargs=syskwargs
            )
        argoptima, _ = reduction_result
        result.blocks[()].oid = argoptima
        return result

    def sqrt(self, X):
        if X.dtype not in (float, np.float32, np.float64):
            X = X.astype(np.float64)
        return X.ufunc("sqrt")

    def norm(self, X):
        return self.sqrt(X.T @ X)

    def xlogy(self, x: BlockArray, y: BlockArray) -> BlockArray:
        if x.dtype not in (float, np.float32, np.float64):
            x = x.astype(np.float64)
        if x.dtype not in (float, np.float32, np.float64):
            y = y.astype(np.float64)
        return self.map_bop("xlogy", x, y)

    def where(self, condition: BlockArray, x: BlockArray = None, y: BlockArray = None):
        result_oids = []
        shape_oids = []
        num_axes = max(1, len(condition.shape))
        # Stronger constraint than necessary, but no reason for anything stronger.
        if x is not None or y is not None:
            assert x is not None and y is not None
            assert condition.shape == x.shape == y.shape
            assert condition.block_shape == x.block_shape == y.block_shape
            assert x.dtype == y.dtype
            result = BlockArray(x.grid.copy(), self.cm)
            for grid_entry in condition.grid.get_entry_iterator():
                cond_oid = condition.blocks[grid_entry].oid
                x_oid = x.blocks[grid_entry].oid
                y_oid = y.blocks[grid_entry].oid
                r_oid = self.cm.where(
                    cond_oid,
                    x_oid,
                    y_oid,
                    None,
                    syskwargs={
                        "grid_entry": grid_entry,
                        "grid_shape": condition.grid.grid_shape,
                        "options": {"num_returns": 1},
                    },
                )
                result.blocks[grid_entry].oid = r_oid
            return result
        else:
            for grid_entry in condition.grid.get_entry_iterator():
                block: Block = condition.blocks[grid_entry]
                block_slice_tuples = condition.grid.get_slice_tuples(grid_entry)
                roids = self.cm.where(
                    block.oid,
                    None,
                    None,
                    block_slice_tuples,
                    syskwargs={
                        "grid_entry": grid_entry,
                        "grid_shape": condition.grid.grid_shape,
                        "options": {"num_returns": num_axes + 1},
                    },
                )
                block_oids, shape_oid = roids[:-1], roids[-1]
                shape_oids.append(shape_oid)
                result_oids.append(block_oids)
            shapes = self.cm.get(shape_oids)
            result_shape = (np.sum(shapes),)
            if result_shape == (0,):
                return (self.array(np.array([], dtype=np.int64), block_shape=(0,)),)
            # Remove empty shapes.
            result_shape_pair = []
            for i, shape in enumerate(shapes):
                if np.sum(shape) > 0:
                    result_shape_pair.append((result_oids[i], shape))
            result_block_shape = self.cm.compute_block_shape(result_shape, np.int64)
            result_arrays = []
            for axis in range(num_axes):
                block_arrays = []
                for i in range(len(result_oids)):
                    if shapes[i] == (0,):
                        continue
                    block_arrays.append(
                        BlockArray.from_oid(
                            result_oids[i][axis], shapes[i], np.int64, self.cm
                        )
                    )
                if len(block_arrays) == 1:
                    axis_result = block_arrays[0]
                else:
                    axis_result = self.concatenate(
                        block_arrays, 0, result_block_shape[0]
                    )
                result_arrays.append(axis_result)
            return tuple(result_arrays)

    def map_uop(
        self,
        op_name: str,
        arr: BlockArray,
        out: BlockArray = None,
        where=True,
        args=None,
        kwargs=None,
    ) -> BlockArray:
        """A map, for unary operators, that applies to every entry of an array.

        Args:
            op_name: An element-wise unary operator.
            arr: A BlockArray.
            out: A BlockArray to which the result is written.
            where: An indicator specifying the indices to which op is applied.
            args: Args provided to op.
            kwargs: Keyword args provided to op.

        Returns:
            A BlockArray.
        """
        if where is not True:
            raise NotImplementedError("'where' argument is not yet supported.")
        args = () if args is None else args
        kwargs = {} if kwargs is None else kwargs
        shape = arr.shape
        block_shape = arr.block_shape
        dtype = array_utils.get_uop_output_type(op_name, arr.dtype)
        assert len(shape) == len(block_shape)
        if out is None:
            grid = ArrayGrid(shape, block_shape, dtype.__name__)
            rarr = BlockArray(grid, self.cm)
        else:
            rarr = out
            grid = rarr.grid
            assert rarr.shape == arr.shape and rarr.block_shape == arr.block_shape
        for grid_entry in grid.get_entry_iterator():
            # TODO(hme): Faster to create ndarray first,
            #  and instantiate block array on return
            #  to avoid instantiating blocks on BlockArray initialization.
            rarr.blocks[grid_entry] = arr.blocks[grid_entry].uop_map(
                op_name, args=args, kwargs=kwargs
            )
        return rarr

    def matmul(self, arr_1: BlockArray, arr_2: BlockArray) -> BlockArray:
        return arr_1 @ arr_2

    def tensordot(
        self, arr_1: BlockArray, arr_2: BlockArray, axes: int = 2
    ) -> BlockArray:
        return arr_1.tensordot(arr_2, axes)

    def map_bop(
        self,
        op_name: str,
        arr_1: BlockArray,
        arr_2: BlockArray,
        out: BlockArray = None,
        where=True,
        args=None,
        kwargs=None,
    ) -> BlockArray:
        # TODO (hme): Move this into BlockArray, and invoke on operator implementations.
        """A map for binary operators that applies element-wise to every entry of the input arrays.

        Args:
            op_name: An element-wise binary operator.
            arr_1: A BlockArray.
            arr_2: A BlockArray.
            out: A BlockArray to which the result is written.
            where: An indicator specifying the indices to which op is applied.
            args: Args provided to op.
            kwargs: Keyword args provided to op.

        Returns:
            A BlockArray.
        """
        if where is not True:
            raise NotImplementedError("'where' argument is not yet supported.")
        if args is not None:
            raise NotImplementedError("'args' is not yet supported.")
        if not (kwargs is None or len(kwargs) == 0):
            raise NotImplementedError("'kwargs' is not yet supported.")

        try:
            ufunc = np.__getattribute__(op_name)
            if (
                op_name.endswith("max")
                or op_name == "maximum"
                or op_name.endswith("min")
                or op_name == "minimum"
                or op_name.startswith("logical")
            ):
                rarr = self._broadcast_bop(op_name, arr_1, arr_2)
            else:
                result_blocks: np.ndarray = ufunc(arr_1.blocks, arr_2.blocks)
                rarr = BlockArray.from_blocks(
                    result_blocks, result_shape=None, cm=self.cm
                )
        except Exception as _:
            rarr = self._broadcast_bop(op_name, arr_1, arr_2)
        if out is not None:
            assert out.grid.grid_shape == rarr.grid.grid_shape
            assert out.shape == rarr.shape
            assert out.block_shape == rarr.block_shape
            out.blocks[:] = rarr.blocks[:]
            rarr = out
        return rarr

    def _broadcast_bop(self, op_name, arr_1, arr_2) -> BlockArray:
        """We want to avoid invoking this op whenever possible; NumPy's imp is faster.

        Args:
            op_name: Name of binary operation.
            arr_1: A BlockArray.
            arr_2: A BlockArray.

        Returns:
            A BlockArray.
        """
        if arr_1.shape != arr_2.shape:
            output_grid_shape = array_utils.broadcast_shape(
                arr_1.grid.grid_shape, arr_2.grid.grid_shape
            )
            arr_1 = arr_1.broadcast_to(output_grid_shape)
            arr_2 = arr_2.broadcast_to(output_grid_shape)
        dtype = array_utils.get_bop_output_type(op_name, arr_1.dtype, arr_2.dtype)
        grid = ArrayGrid(arr_1.shape, arr_1.block_shape, dtype.__name__)
        rarr = BlockArray(grid, self.cm)
        for grid_entry in rarr.grid.get_entry_iterator():
            block_1: Block = arr_1.blocks[grid_entry]
            block_2: Block = arr_2.blocks[grid_entry]
            rarr.blocks[grid_entry] = block_1.bop(op_name, block_2, {})
        return rarr

    def get(self, *arrs):
        if len(arrs) == 1:
            if isinstance(arrs[0], BlockArray):
                return arrs[0].get()
            else:
                return arrs[0]
        else:
            r = []
            for item in arrs:
                if isinstance(item, BlockArray):
                    r.append(item.get())
                else:
                    r.append(item)
            return r

    def array_compare(self, func_name, a: BlockArray, b: BlockArray, *args):
        assert a.shape == b.shape and a.block_shape == b.block_shape
        bool_list = []
        grid_shape = a.grid.grid_shape
        for grid_entry in a.grid.get_entry_iterator():
            a_block, b_block = a.blocks[grid_entry].oid, b.blocks[grid_entry].oid
            bool_list.append(
                self.cm.array_compare(
                    func_name,
                    a_block,
                    b_block,
                    args,
                    syskwargs={"grid_entry": grid_entry, "grid_shape": grid_shape},
                )
            )
        oid = self.cm.logical_and(
            *bool_list, syskwargs={"grid_entry": (0, 0), "grid_shape": (1, 1)}
        )
        return BlockArray.from_oid(oid, (), np.bool, self.cm)

    def array_equal(self, a: BlockArray, b: BlockArray):
        return self.array_compare("array_equal", a, b)

    def array_equiv(self, a: BlockArray, b: BlockArray):
        return self.array_compare("array_equiv", a, b)

    def allclose(self, a: BlockArray, b: BlockArray, rtol=1.0e-5, atol=1.0e-8):
        return self.array_compare("allclose", a, b, rtol, atol)

    def vec_from_oids(self, oids, shape, block_shape, dtype):
        arr = BlockArray(
            ArrayGrid(shape=shape, block_shape=shape, dtype=dtype.__name__), self.cm
        )
        # Make sure resulting grid shape is a vector (1 dimensional).
        assert np.sum(arr.grid.grid_shape) == (
            max(arr.grid.grid_shape) + len(arr.grid.grid_shape) - 1
        )
        for i, grid_entry in enumerate(arr.grid.get_entry_iterator()):
            arr.blocks[grid_entry].oid = oids[i]
        if block_shape != shape:
            return arr.reshape(block_shape=block_shape)
        return arr

    def random_state(self, seed=None):
        return NumsRandomState(self.cm, seed)

    def nanmean(self, a: BlockArray, axis=None, keepdims=False, dtype=None):
        if not array_utils.is_float(a):
            a = a.astype(np.float64)

        num_summed = self.sum(
            ~a.ufunc("isnan"), axis=axis, dtype=a.dtype, keepdims=keepdims
        )

        if num_summed.ndim == 0 and num_summed == 0:
            return self.scalar(np.nan)

        if num_summed.ndim > 0:
            num_summed = self.where(
                num_summed == 0,
                self.empty(num_summed.shape, num_summed.block_shape) * np.nan,
                num_summed,
            )

        res = (
            self.reduce("nansum", a, axis=axis, dtype=dtype, keepdims=keepdims)
            / num_summed
        )

        if dtype is not None:
            res = res.astype(dtype)
        return res

    def nanvar(self, a: BlockArray, axis=None, ddof=0, keepdims=False, dtype=None):
        mean = self.nanmean(a, axis=axis, keepdims=True)
        ss = self.reduce(
            "nansum", (a - mean) ** self.two, axis=axis, dtype=dtype, keepdims=keepdims
        )
        num_summed = (
            self.sum(~a.ufunc("isnan"), axis=axis, dtype=a.dtype, keepdims=keepdims)
            - ddof
        )
        res = ss / num_summed
        if dtype is not None:
            res = res.astype(dtype)
        return res

    def nanstd(self, a: BlockArray, axis=None, ddof=0, keepdims=False, dtype=None):
        res = self.sqrt(self.nanvar(a, axis, ddof, keepdims))
        if dtype is not None:
            res = res.astype(dtype)
        return res

    def atleast_1d(self, *arys):
        res = []
        for ary in arys:
            ary = BlockArray.to_block_array(ary, self.cm)
            if ary.ndim == 0:
                result = ary.reshape(1)
            else:
                result = ary
            res.append(result)
        if len(res) == 1:
            return res[0]
        else:
            return res

    def atleast_2d(self, *arys):
        res = []
        for ary in arys:
            ary = BlockArray.to_block_array(ary, self.cm)
            if ary.ndim == 0:
                result = ary.reshape(1, 1)

            # TODO (MWE): Implement this using newaxis when supported
            # This is because ary.base needs to stay consistent,
            # which reshape will not accomplish
            elif ary.ndim == 1:
                result = ary.reshape(1, ary.shape[0])
            else:
                result = ary
            res.append(result)
        if len(res) == 1:
            return res[0]
        else:
            return res

    def atleast_3d(self, *arys):
        res = []
        for ary in arys:
            ary = BlockArray.to_block_array(ary, self.cm)
            if ary.ndim == 0:
                result = ary.reshape(1, 1, 1)

            # TODO (MWE): Implement this using newaxis when supported
            # This is because ary.base needs to stay consistent,
            # which reshape will not accomplish
            elif ary.ndim == 1:
                result = ary.reshape(1, ary.shape[0], 1)
            elif ary.ndim == 2:
                result = ary.reshape(ary.shape[0], ary.shape[1], 1)
            else:
                result = ary
            res.append(result)
        if len(res) == 1:
            return res[0]
        else:
            return res

    def _check_or_covert_stack_array(self, arrs):
        if not isinstance(arrs, list):
            arrs = [arrs]
        return arrs

    def hstack(self, tup, axis_block_size=None):
        arrs = self._check_or_covert_stack_array(self.atleast_1d(*tup))
        # As a special case, dimension 0 of 1-dimensional arrays is "horizontal"
        if arrs and arrs[0].ndim == 1:
            return self.concatenate(arrs, 0, axis_block_size=axis_block_size)
        else:
            return self.concatenate(arrs, 1, axis_block_size=axis_block_size)

    def vstack(self, tup, axis_block_size=None):
        arrs = self._check_or_covert_stack_array(self.atleast_2d(*tup))
        return self.concatenate(arrs, 0, axis_block_size=axis_block_size)

    def dstack(self, tup, axis_block_size=None):
        arrs = self._check_or_covert_stack_array(self.atleast_3d(*tup))
        return self.concatenate(arrs, 2, axis_block_size=axis_block_size)

    def row_stack(self, tup, axis_block_size=None):
        return self.vstack(tup, axis_block_size=axis_block_size)

    def column_stack(self, tup, axis_block_size=None):
        # Based on numpy source.
        arrays = []
        for obj in tup:
            arr = BlockArray.to_block_array(obj, self.cm)
            if arr.ndim < 2:
                arrays.append(self.atleast_2d(arr).T)
            else:
                arrays.append(self.atleast_2d(arr))
        return self.concatenate(arrays, 1, axis_block_size=axis_block_size)<|MERGE_RESOLUTION|>--- conflicted
+++ resolved
@@ -362,20 +362,13 @@
                 syskwargs = {"grid_entry": grid_entry, "grid_shape": grid.grid_shape}
                 if np.all(np.diff(grid_entry) == 0):
                     # This is a diagonal block.
-<<<<<<< HEAD
                     rarr.blocks[grid_entry].oid = self.cm.diag(X.blocks[grid_entry[0]].oid, 0,
                                                                syskwargs=syskwargs)
-=======
-                    rarr.blocks[grid_entry].oid = self.cm.diag(
-                        X.blocks[grid_entry[0]].oid, syskwargs=syskwargs
-                    )
->>>>>>> e66fda02
                 else:
                     rarr.blocks[grid_entry].oid = self.cm.new_block(
                         "zeros", grid_entry, grid_meta, syskwargs=syskwargs
                     )
         elif len(X.shape) == 2:
-<<<<<<< HEAD
             out_shape = min(X.shape),
             out_block_shape = min(X.block_shape),
              # Obtain the block indices which contain the diagonal of the matrix.
@@ -399,23 +392,6 @@
                 return self.concatenate(output_block_arrays, axis=0,
                                         axis_block_size=out_block_shape[0])
             return output_block_arrays[0]
-=======
-            assert X.shape[0] == X.shape[1], "X must be a square array."
-            assert X.block_shape[0] == X.block_shape[1], "block_shape must be square."
-            shape = (X.shape[0],)
-            block_shape = (X.block_shape[0],)
-            grid = ArrayGrid(shape, block_shape, X.dtype.__name__)
-            rarr = BlockArray(grid, self.cm)
-            for grid_entry in X.grid.get_entry_iterator():
-                out_grid_entry = grid_entry[:1]
-                out_grid_shape = grid.grid_shape[:1]
-                syskwargs = {"grid_entry": out_grid_entry, "grid_shape": out_grid_shape}
-                if np.all(np.diff(grid_entry) == 0):
-                    # This is a diagonal block.
-                    rarr.blocks[out_grid_entry].oid = self.cm.diag(
-                        X.blocks[grid_entry].oid, syskwargs=syskwargs
-                    )
->>>>>>> e66fda02
         else:
             raise ValueError("X must have 1 or 2 axes.")
         return rarr
