# coding=utf-8
# Copyright (C) 2020 NumS Development Team.
#
# Licensed under the Apache License, Version 2.0 (the "License");
# you may not use this file except in compliance with the License.
# You may obtain a copy of the License at
#
#     http://www.apache.org/licenses/LICENSE-2.0
#
# Unless required by applicable law or agreed to in writing, software
# distributed under the License is distributed on an "AS IS" BASIS,
# WITHOUT WARRANTIES OR CONDITIONS OF ANY KIND, either express or implied.
# See the License for the specific language governing permissions and
# limitations under the License.


import itertools

import numpy as np

from nums.core.array import selection
from nums.core.array import utils as array_utils
from nums.core.array.base import BlockArrayBase, Block
from nums.core.array.view import ArrayView
from nums.core.grid.grid import ArrayGrid
from nums.core.compute.compute_manager import ComputeManager


class BlockArray(BlockArrayBase):
    @classmethod
    def empty(cls, shape, block_shape, dtype, cm: ComputeManager):
        grid = ArrayGrid(shape=shape, block_shape=block_shape, dtype=dtype.__name__)
        grid_meta = grid.to_meta()
        arr = BlockArray(grid, cm)
        for grid_entry in grid.get_entry_iterator():
            arr.blocks[grid_entry].oid = cm.empty(
                grid_entry,
                grid_meta,
                syskwargs={"grid_entry": grid_entry, "grid_shape": grid.grid_shape},
            )
        return arr

    @classmethod
    def from_scalar(cls, val, cm):
        if not array_utils.is_scalar(val):
            raise ValueError("%s is not a scalar." % val)
        return BlockArray.from_np(np.array(val), block_shape=(), copy=False, cm=cm)

    @classmethod
    def from_oid(cls, oid, shape, dtype, cm):
        block_shape = shape
        grid = ArrayGrid(shape, block_shape, dtype.__name__)
        ba = BlockArray(grid, cm)
        for i, grid_entry in enumerate(grid.get_entry_iterator()):
            assert i == 0
            ba.blocks[grid_entry].oid = oid
        return ba

    @classmethod
    def from_np(cls, arr, block_shape, copy, cm):
        dtype_str = str(arr.dtype)
        grid = ArrayGrid(arr.shape, block_shape, dtype_str)
        rarr = BlockArray(grid, cm)
        grid_entry_iterator = grid.get_entry_iterator()
        for grid_entry in grid_entry_iterator:
            grid_slice = grid.get_slice(grid_entry)
            block = arr[grid_slice]
            if copy:
                block = np.copy(block)
            rarr.blocks[grid_entry].oid = cm.put(block)
            rarr.blocks[grid_entry].dtype = getattr(np, dtype_str)
        return rarr

    @classmethod
    def from_blocks(cls, arr: np.ndarray, result_shape, cm):
        sample_idx = tuple(0 for dim in arr.shape)
        if isinstance(arr, Block):
            sample_block = arr
            result_shape = ()
        else:
            sample_block = arr[sample_idx]
            if result_shape is None:
                result_shape = array_utils.shape_from_block_array(arr)
        result_block_shape = sample_block.shape
        result_dtype_str = sample_block.dtype.__name__
        result_grid = ArrayGrid(
            shape=result_shape, block_shape=result_block_shape, dtype=result_dtype_str
        )
        assert arr.shape == result_grid.grid_shape
        result = BlockArray(result_grid, cm)
        for grid_entry in result_grid.get_entry_iterator():
            if isinstance(arr, Block):
                block: Block = arr
            else:
                block: Block = arr[grid_entry]
            result.blocks[grid_entry] = block
        return result

    def copy(self):
        grid_copy = self.grid.from_meta(self.grid.to_meta())
        rarr_copy = BlockArray(grid_copy, self.cm)
        for grid_entry in grid_copy.get_entry_iterator():
            rarr_copy.blocks[grid_entry] = self.blocks[grid_entry].copy()
        return rarr_copy

    def touch(self):
        """
        "Touch" an array. This is an efficient distributed "wait" operation.
        """
        oids = []
        for grid_entry in self.grid.get_entry_iterator():
            block: Block = self.blocks[grid_entry]
            oids.append(
                self.cm.touch(
                    block.oid,
                    syskwargs={
                        "grid_entry": block.grid_entry,
                        "grid_shape": block.grid_shape,
                    },
                )
            )
        self.cm.get(oids)
        return self

    def reshape(self, *shape, **kwargs):
        block_shape = kwargs.get("block_shape", None)
        if array_utils.is_int(shape):
            shape = (shape,)
        elif len(shape) == 0:
            shape = self.shape
        elif isinstance(shape[0], (tuple, list)):
            assert len(shape) == 1
            shape = shape[0]
        else:
            assert all(np.issubdtype(type(n), int) for n in shape)
        shape = Reshape.compute_shape(self.shape, shape)
        if block_shape is None:
            if shape == self.shape:
                # This is a noop.
                block_shape = self.block_shape
            else:
                block_shape = self.cm.get_block_shape(shape, self.dtype)
        return Reshape()(self, shape, block_shape)

    def expand_dims(self, axis):
        """
        This function refers to the numpy implementation of expand_dims.
        """
        if type(axis) not in (tuple, list):
            axis = (axis,)
        out_ndim = len(axis) + self.ndim
        axis = np.core.numeric.normalize_axis_tuple(axis, out_ndim)

        shape_it = iter(self.shape)
        block_shape_it = iter(self.block_shape)
        shape = [1 if ax in axis else next(shape_it) for ax in range(out_ndim)]
        block_shape = [
            1 if ax in axis else next(block_shape_it) for ax in range(out_ndim)
        ]
        return self.reshape(shape, block_shape=block_shape)

    def squeeze(self):
        shape = self.shape
        block_shape = self.block_shape
        new_shape = []
        new_block_shape = []
        for s, b in zip(shape, block_shape):
            if s == 1:
                assert b == 1
                continue
            new_shape.append(s)
            new_block_shape.append(b)
        return self.reshape(new_shape, block_shape=new_block_shape)

    def swapaxes(self, axis1, axis2):
        meta_swap = self.grid.to_meta()
        shape = list(meta_swap["shape"])
        block_shape = list(meta_swap["block_shape"])
        dim = len(shape)
        if axis1 >= dim or axis2 >= dim:
            raise ValueError("axis is larger than the array dimension")
        shape[axis1], shape[axis2] = shape[axis2], shape[axis1]
        block_shape[axis1], block_shape[axis2] = block_shape[axis2], block_shape[axis1]
        meta_swap["shape"] = tuple(shape)
        meta_swap["block_shape"] = tuple(block_shape)
        grid_swap = ArrayGrid.from_meta(meta_swap)
        rarr_src = np.ndarray(self.blocks.shape, dtype="O")

        for grid_entry in self.grid.get_entry_iterator():
            rarr_src[grid_entry] = self.blocks[grid_entry].swapaxes(axis1, axis2)
        rarr_src = rarr_src.swapaxes(axis1, axis2)

        rarr_swap = BlockArray(grid_swap, self.cm, rarr_src)
        return rarr_swap

    def __getattr__(self, item):
        if item == "__array_priority__" or item == "__array_struct__":
            # This is triggered by a numpy array on the LHS.
            raise ValueError("Unable to covert numpy array to block array.")
        elif item == "ndim":
            return len(self.shape)
        elif item == "T":
            metaT = self.grid.to_meta()
            metaT["shape"] = tuple(reversed(metaT["shape"]))
            metaT["block_shape"] = tuple(reversed(metaT["block_shape"]))
            gridT = ArrayGrid.from_meta(metaT)
            rarrT = BlockArray(gridT, self.cm)
            rarrT.blocks = np.copy(self.blocks.T)
            for grid_entry in rarrT.grid.get_entry_iterator():
                rarrT.blocks[grid_entry] = rarrT.blocks[grid_entry].transpose()
            return rarrT
        else:
            raise NotImplementedError(item)

    def __getitem__(self, item):
        if not isinstance(item, tuple):
            ss = (item,)
        else:
            ss = item
        # We need to fetch any block arrays.
        tmp = []
        for entry in ss:
            if isinstance(entry, BlockArray):
                tmp.append(entry.get())
            else:
                tmp.append(entry)
        ss = tuple(tmp)
        is_handled_advanced = True
        if len(ss) > 1:
            # Check if all entries are full slices except the last entry.
            for entry in ss[:-1]:
                is_handled_advanced = is_handled_advanced and (
                    isinstance(entry, slice)
                    and entry.start is None
                    and entry.stop is None
                )
        if is_handled_advanced and array_utils.is_array_like(ss[-1]):
            # Treat this as a shuffle.
            return self._advanced_single_array_subscript(
                sel=(ss[-1],), axis=len(ss) - 1
            )

        av: ArrayView = ArrayView.from_block_array(self)
        # TODO (hme): We don't have to create, but do so for now until we need to optimize.
        return av[item].create(BlockArray)

    def _advanced_single_array_subscript(self, sel: tuple, block_size=None, axis=0):
        def group_by_block(
            dst_grid_entry,
            dst_slice_tuples,
            src_grid,
            dst_index_list,
            src_index_list,
            axis=0,
        ):
            # Block grid entries needed to write to given dst_slice_selection.
            src_blocks = {}
            dst_slice_np = np.array(dst_slice_tuples).T
            dst_index_arr = np.array(dst_index_list)
            src_index_arr = np.array(src_index_list)
            # Pick the smallest type to represent indices.
            # A set of these indices may be transmitted over the network,
            # so we want to pick the smallest encoding possible.
            index_types = [
                (2 ** 8, np.uint8),
                (2 ** 16, np.uint16),
                (2 ** 32, np.uint32),
                (2 ** 64, np.uint64),
            ]
            index_type = None
            for bound, curr_index_type in index_types:
                if np.all(np.array(src_grid.block_shape[axis]) < bound) and np.all(
                    dst_slice_np[1][axis] < bound
                ):
                    index_type = curr_index_type
                    break
            if index_type is None:
                raise Exception("Unable to encode block indices, blocks are too large.")
            dst_entry_test = list(dst_grid_entry[:axis]) + list(
                dst_grid_entry[axis + 1 :]
            )
            num_pairs_check = 0
            for grid_entry in src_grid.get_entry_iterator():
                # Must match on every entry except axis.
                src_entry_test = list(grid_entry[:axis]) + list(grid_entry[axis + 1 :])
                if dst_entry_test != src_entry_test:
                    # Skip this block.
                    continue
                src_slice_np = np.array(src_grid.get_slice_tuples(grid_entry)).T
                index_pairs = []
                for i in range(src_index_arr.shape[0]):
                    src_index = src_index_arr[i]
                    dst_index = dst_index_arr[i]
                    if np.all(
                        (src_slice_np[0][axis] <= src_index)
                        & (src_index < src_slice_np[1][axis])
                    ):
                        index_pair = (
                            np.array(
                                dst_index - dst_slice_np[0][axis], dtype=index_type
                            ),
                            np.array(
                                src_index - src_slice_np[0][axis], dtype=index_type
                            ),
                        )
                        index_pairs.append(index_pair)
                        num_pairs_check += 1
                if len(index_pairs) > 0:
                    src_blocks[grid_entry] = index_pairs
            assert num_pairs_check == len(dst_index_list)
            return src_blocks

        array = sel[0]
        assert len(array.shape) == 1
        assert np.all(0 <= array) and np.all(array < self.shape[axis])
        if block_size is None:
            block_size = self.block_shape[axis]
        axis_dim = len(array)
        shape = tuple(
            list(self.shape[:axis]) + [axis_dim] + list(self.shape[axis + 1 :])
        )
        block_shape = tuple(
            list(self.block_shape[:axis])
            + [block_size]
            + list(self.block_shape[axis + 1 :])
        )
        dst_arr = BlockArray.empty(
            shape=shape, block_shape=block_shape, dtype=self.dtype, cm=self.cm
        )

        for dst_grid_entry in dst_arr.grid.get_entry_iterator():
            dst_block: Block = dst_arr.blocks[dst_grid_entry]
            dst_slice_selection = dst_arr.grid.get_slice(dst_grid_entry)
            dst_index_array = selection.slice_to_range(
                dst_slice_selection[axis], shape[axis]
            )
            src_index_array = array[dst_slice_selection[axis]]
            assert len(dst_index_array) == len(src_index_array)
            # Can this be sped up by grouping all src blocks outside of this loop?
            src_blocks = group_by_block(
                dst_grid_entry,
                dst_arr.grid.get_slice_tuples(dst_grid_entry),
                self.grid,
                dst_index_array,
                src_index_array,
                axis,
            )
            for src_grid_entry in src_blocks:
                src_block: Block = self.blocks[src_grid_entry]
                index_pairs = src_blocks[src_grid_entry]
                syskwargs = {
                    "grid_entry": dst_grid_entry,
                    "grid_shape": dst_arr.grid.grid_shape,
                }
                dst_block.oid = self.cm.update_block_along_axis(
                    dst_block.oid, src_block.oid, index_pairs, axis, syskwargs=syskwargs
                )
        return dst_arr

    def __setitem__(self, key, value):
        av: ArrayView = ArrayView.from_block_array(self)
        av[key] = value

    @staticmethod
    def to_block_array(obj, cm: ComputeManager, block_shape=None):
        if isinstance(obj, BlockArray):
            return obj
        if isinstance(obj, np.ndarray):
            np_array = obj
        elif isinstance(obj, list):
            np_array = np.array(obj)
        elif array_utils.is_scalar(obj):
            return BlockArray.from_scalar(obj, cm)
        else:
            raise Exception("Unsupported type %s" % type(obj))
        if block_shape is None:
            block_shape = cm.get_block_shape(np_array.shape, np_array.dtype)
        return BlockArray.from_np(np_array, block_shape, False, cm)

    def check_or_convert_other(self, other, compute_block_shape=False):
        block_shape = None if compute_block_shape else self.block_shape
        return BlockArray.to_block_array(other, self.cm, block_shape=block_shape)

    def ufunc(self, op_name):
        result = self.copy()
        for grid_entry in self.grid.get_entry_iterator():
            result.blocks[grid_entry] = self.blocks[grid_entry].ufunc(op_name)
        return result

    def _tree_reduce(
        self, op_name, blocks_or_oids, result_grid_entry, result_grid_shape
    ):
        """
        Basic tree reduce imp.
        Schedules op on same node as left operand.
        :param op_name: The reduction op.
        :param blocks_or_oids: A list of type Block or a list of tuples.
                               Tuples must be of the form
                               (oid, grid_entry, grid_shape, transposed)
        :param result_grid_entry: The grid entry of the result block. This will be used
                                  to compute the final reduction step.
        :param result_grid_shape: The grid entry of the result block. This will be used
                                  to compute the final reduction step.
        :return: The oid of the result.
        """
        oid_list = blocks_or_oids
        if isinstance(blocks_or_oids[0], Block):
            oid_list = [
                (b.oid, b.grid_entry, b.grid_shape, b.transposed)
                for b in blocks_or_oids
            ]
        if len(oid_list) == 1:
            return oid_list[0][0]
        q = oid_list
        while len(q) > 1:
            a_oid, a_ge, a_gs, a_T = q.pop(0)
            b_oid, _, _, b_T = q.pop(0)
            ge, gs = (
                (result_grid_entry, result_grid_shape) if len(q) == 0 else (a_ge, a_gs)
            )
            c_oid = self.cm.bop_reduce(
                op_name,
                a_oid,
                b_oid,
                a_T,
                b_T,
                syskwargs={
                    "grid_entry": ge,
                    "grid_shape": gs,
                },
            )
            q.append((c_oid, ge, gs, False))
        r_oid, r_ge, r_gs, _ = q.pop(0)
        assert r_ge == result_grid_entry
        assert r_gs == result_grid_shape
        return r_oid

    def reduce_axis(self, op_name, axis, keepdims=False):
        if not (axis is None or isinstance(axis, (int, np.int32, np.int64))):
            raise NotImplementedError("Only integer axis is currently supported.")
        block_reduced_oids = np.empty_like(self.blocks, dtype=tuple)
        for grid_entry in self.grid.get_entry_iterator():
            block = self.blocks[grid_entry]
            block_oid = self.cm.reduce_axis(
                op_name=op_name,
                arr=block.oid,
                axis=axis,
                keepdims=keepdims,
                transposed=block.transposed,
                syskwargs={
                    "grid_entry": block.grid_entry,
                    "grid_shape": block.grid_shape,
                },
            )
            block_reduced_oids[grid_entry] = (
                block_oid,
                block.grid_entry,
                block.grid_shape,
                False,
            )
        result_shape = []
        result_block_shape = []
        for curr_axis in range(len(self.shape)):
            axis_size, axis_block_size = (
                self.shape[curr_axis],
                self.block_shape[curr_axis],
            )
            if curr_axis == axis or axis is None:
                if keepdims:
                    axis_size, axis_block_size = 1, 1
                else:
                    continue
            result_shape.append(axis_size)
            result_block_shape.append(axis_block_size)
        result_shape = tuple(result_shape)
        result_block_shape = tuple(result_block_shape)
        result_dtype = array_utils.get_reduce_output_type(op_name, self.dtype)
        result_grid = ArrayGrid(
            shape=result_shape,
            block_shape=result_block_shape,
            dtype=result_dtype.__name__,
        )
        result = BlockArray(result_grid, self.cm)

        if axis is None:
            if result.shape == ():
                result_block: Block = result.blocks[()]
            else:
                result_block: Block = result.blocks[:].item()
            result_block.oid = self._tree_reduce(
                op_name,
                block_reduced_oids.flatten().tolist(),
                result_block.grid_entry,
                result_block.grid_shape,
            )
        else:
            for result_grid_entry in result_grid.get_entry_iterator():
                block_reduced_oids_axis = []
                for sum_dim in range(self.grid.grid_shape[axis]):
                    grid_entry = list(result_grid_entry)
                    if keepdims:
                        grid_entry[axis] = sum_dim
                    else:
                        grid_entry = grid_entry[:axis] + [sum_dim] + grid_entry[axis:]
                    grid_entry = tuple(grid_entry)
                    block_reduced_oids_axis.append(block_reduced_oids[grid_entry])
                result_block: Block = result.blocks[result_grid_entry]
                result_block.oid = self._tree_reduce(
                    op_name,
                    block_reduced_oids_axis,
                    result_block.grid_entry,
                    result_block.grid_shape,
                )
        return result

    def __matmul__(self, other):
        if len(self.shape) > 2:
            # TODO (bcp): NumPy's implementation does a stacked matmul, which is not supported yet.
            raise NotImplementedError(
                "Matrix multiply for tensors of rank > 2 not supported yet."
            )
        else:
            return self.tensordot(other, 1)

    def _compute_tensordot_syskwargs(self, self_block: Block, other_block: Block):
        # Schedule on larger block.
        if np.product(self_block.shape) >= np.product(other_block.shape):
            return self_block.true_grid_entry(), self_block.true_grid_shape()
        else:
            return other_block.true_grid_entry(), other_block.true_grid_shape()

    def tensordot(self, other, axes=2):
        if not isinstance(other, BlockArray):
            raise ValueError(
                "Cannot automatically construct BlockArray for tensor operations."
            )

        if isinstance(axes, int):
            pass
        elif array_utils.is_array_like(axes):
            raise NotImplementedError("Non-integer axes is currently not supported.")
        else:
            raise TypeError(f"Unexpected axes type '{type(axes).__name__}'")

        if array_utils.np_tensordot_param_test(
            self.shape, self.ndim, other.shape, other.ndim, axes
        ):
            raise ValueError("shape-mismatch for sum")

        other = self.check_or_convert_other(other, compute_block_shape=True)

        this_axes = self.grid.grid_shape[:-axes]
        this_sum_axes = self.grid.grid_shape[-axes:]
        other_axes = other.grid.grid_shape[axes:]
        other_sum_axes = other.grid.grid_shape[:axes]
        assert this_sum_axes == other_sum_axes
        result_shape = tuple(self.shape[:-axes] + other.shape[axes:])
        result_block_shape = tuple(self.block_shape[:-axes] + other.block_shape[axes:])
        result_grid = ArrayGrid(
            shape=result_shape,
            block_shape=result_block_shape,
            dtype=array_utils.get_bop_output_type(
                "tensordot", self.dtype, other.dtype
            ).__name__,
        )
        assert result_grid.grid_shape == tuple(this_axes + other_axes)
        result = BlockArray(result_grid, self.cm)
        this_dims = list(itertools.product(*map(range, this_axes)))
        other_dims = list(itertools.product(*map(range, other_axes)))
        sum_dims = list(itertools.product(*map(range, this_sum_axes)))
        for i in this_dims:
            for j in other_dims:
                grid_entry = tuple(i + j)
                result_block: Block = result.blocks[grid_entry]
                sum_oids = []
                for k in sum_dims:
                    self_block: Block = self.blocks[tuple(i + k)]
                    other_block: Block = other.blocks[tuple(k + j)]
                    dot_grid_args = self._compute_tensordot_syskwargs(
                        self_block, other_block
                    )
                    dotted_oid = self.cm.bop(
                        "tensordot",
                        self_block.oid,
                        other_block.oid,
                        self_block.transposed,
                        other_block.transposed,
                        axes=axes,
                        syskwargs={
                            "grid_entry": dot_grid_args[0],
                            "grid_shape": dot_grid_args[1],
                        },
                    )
                    sum_oids.append(
                        (dotted_oid, dot_grid_args[0], dot_grid_args[1], False)
                    )
                result_block.oid = self._tree_reduce(
                    "sum", sum_oids, result_block.grid_entry, result_block.grid_shape
                )
        return result

    def _fast_element_wise(self, op_name, other):
        """
        Implements fast scheduling for basic element-wise operations.
        """
        # Schedule the op first.
        blocks = np.empty(shape=self.grid.grid_shape, dtype=Block)
        for grid_entry in self.grid.get_entry_iterator():
            self_block: Block = self.blocks[grid_entry]
            other_block: Block = other.blocks[grid_entry]
            blocks[grid_entry] = block = Block(
                grid_entry=grid_entry,
                grid_shape=self_block.grid_shape,
                rect=self_block.rect,
                shape=self_block.shape,
                dtype=self_block.dtype,
                transposed=False,
                cm=self.cm,
            )
            block.oid = self.cm.bop(
                op_name,
                self_block.oid,
                other_block.oid,
                self_block.transposed,
                other_block.transposed,
                axes={},
                syskwargs={
                    "grid_entry": grid_entry,
                    "grid_shape": self.grid.grid_shape,
                },
            )
        return BlockArray(self.grid.copy(), self.cm, blocks=blocks)

    def __add__(self, other):
        other = self.check_or_convert_other(other)
        if self.shape == other.shape:
            return self._fast_element_wise("add", other)
        return BlockArray.from_blocks(
            self.blocks + other.blocks, result_shape=None, cm=self.cm
        )

    def __sub__(self, other):
        other = self.check_or_convert_other(other)
        return BlockArray.from_blocks(
            self.blocks - other.blocks, result_shape=None, cm=self.cm
        )

    def __mul__(self, other):
        other = self.check_or_convert_other(other)
        return BlockArray.from_blocks(
            self.blocks * other.blocks, result_shape=None, cm=self.cm
        )

    def __truediv__(self, other):
        other = self.check_or_convert_other(other)
        return BlockArray.from_blocks(
            self.blocks / other.blocks, result_shape=None, cm=self.cm
        )

    def __pow__(self, other):
        other = self.check_or_convert_other(other)
        return BlockArray.from_blocks(
            self.blocks ** other.blocks, result_shape=None, cm=self.cm
        )

    def __invert__(self):
        return self.ufunc("invert")

    __iadd__ = __add__
    __isub__ = __sub__
    __imul__ = __mul__
    __imatmul__ = __matmul__
    __itruediv__ = __truediv__
    __ipow__ = __pow__

    # TODO (hme): Type check bool ops.
    def __bool__(self):
        # pylint: disable=no-member
        dtype = self.dtype
        if isinstance(dtype, type):
            # TODO (hme): Fix this strange issue.
            dtype = dtype()
        if isinstance(dtype, (bool, np.bool)) and np.sum(self.shape) == len(self.shape):
            return self.get().__bool__()
        return True

    def __inequality__(self, op, other):
        other = self.check_or_convert_other(other)
        assert (
            other.shape == () or other.shape == self.shape
        ), "Currently supports comparison with scalars only."
        shape = array_utils.broadcast(self.shape, other.shape).shape
        block_shape = array_utils.broadcast_block_shape(
            self.shape, other.shape, self.block_shape
        )
        dtype = bool.__name__
        grid = ArrayGrid(shape, block_shape, dtype)
        result = BlockArray(grid, self.cm)
        for grid_entry in result.grid.get_entry_iterator():
            if other.shape == ():
                other_block: Block = other.blocks.item()
            else:
                other_block: Block = other.blocks[grid_entry]
            result.blocks[grid_entry] = self.blocks[grid_entry].bop(
                op, other_block, args={}
            )

        return result

    def __ge__(self, other):
        return self.__inequality__("ge", other)

    def __gt__(self, other):
        return self.__inequality__("gt", other)

    def __le__(self, other):
        return self.__inequality__("le", other)

    def __lt__(self, other):
        return self.__inequality__("lt", other)

    def __eq__(self, other):
        return self.__inequality__("eq", other)

    def __ne__(self, other):
        return self.__inequality__("ne", other)

    __radd__ = __add__

    def __rsub__(self, other):
        other = self.check_or_convert_other(other)
        return other - self

    __rmul__ = __mul__

    def __rmatmul__(self, other):
        other = self.check_or_convert_other(other)
        return other @ self

    def __rtruediv__(self, other):
        other = self.check_or_convert_other(other)
        return other / self

    def __rpow__(self, other):
        other = self.check_or_convert_other(other)
        return other ** self

    def __neg__(self):
        return -1 * self

    def __pos__(self):
        return self

    def astype(self, dtype):
        grid = ArrayGrid(self.shape, self.block_shape, dtype.__name__)
        result = BlockArray(grid, self.cm)
        for grid_entry in result.grid.get_entry_iterator():
            result.blocks[grid_entry] = self.blocks[grid_entry].astype(dtype)
        return result

    def flattened_oids(self):
        oids = []
        for grid_entry in self.grid.get_entry_iterator():
            oid = self.blocks[grid_entry].oid
            oids.append(oid)
        return oids


class Reshape(object):
    @staticmethod
    def compute_shape(shape, input_shape):
        size = np.product(shape)
        if -1 in input_shape:
            new_shape = []
            other_dim_prod = 1
            negative_one_seen = False
            for dim in input_shape:
                if dim == -1:
                    if negative_one_seen:
                        raise Exception("Only one -1 permitted in reshape.")
                    negative_one_seen = True
                    continue
                other_dim_prod *= dim
            if size % other_dim_prod != 0:
                raise Exception("Invalid shape.")
            for dim in input_shape:
                if dim == -1:
                    new_shape.append(size // other_dim_prod)
                else:
                    new_shape.append(dim)
        else:
            new_shape = input_shape
        assert size == np.product(new_shape)
        return new_shape

    def _group_index_lists_by_block(
        self, dst_slice_tuples, src_grid: ArrayGrid, dst_index_list, src_index_list
    ):
        # TODO(hme): Keep this function here until it's needed for greater support of
        #  selection/assignment operations.
        # Block grid entries needed to write to given dst_slice_selection.
        src_blocks = {}
        dst_slice_np = np.array(dst_slice_tuples).T
        dst_index_arr = np.array(dst_index_list)
        src_index_arr = np.array(src_index_list)
        # Pick the smallest type to represent indices.
        # A set of these indices may be transmitted over the network,
        # so we want to pick the smallest encoding possible.
        index_types = [
            (2 ** 8, np.uint8),
            (2 ** 16, np.uint16),
            (2 ** 32, np.uint32),
            (2 ** 64, np.uint64),
        ]
        index_type = None
        for bound, curr_index_type in index_types:
            if np.all(np.array(src_grid.block_shape) < bound) and np.all(
                dst_slice_np[1] < bound
            ):
                index_type = curr_index_type
                break
        if index_type is None:
            raise Exception("Unable to encode block indices, blocks are too large.")
        for grid_entry in src_grid.get_entry_iterator():
            src_slice_np = np.array(src_grid.get_slice_tuples(grid_entry)).T
            index_pairs = []
            for i in range(src_index_arr.shape[0]):
                src_index = src_index_arr[i]
                dst_index = dst_index_arr[i]
                if np.all(
                    (src_slice_np[0] <= src_index) & (src_index < src_slice_np[1])
                ):
                    index_pair = (
                        (dst_index - dst_slice_np[0]).astype(index_type),
                        (src_index - src_slice_np[0]).astype(index_type),
                    )
                    index_pairs.append(index_pair)
            if len(index_pairs) > 0:
                src_blocks[grid_entry] = index_pairs
        return src_blocks

    def _arbitrary_reshape(self, arr: BlockArray, shape, block_shape) -> BlockArray:
        # This is the worst-case scenario.
        # Generate index mappings per block, and group source indices to minimize
        # RPCs and generation of new objects.
        cm = arr.cm
        dst_arr = BlockArray.empty(
            shape=shape, block_shape=block_shape, dtype=arr.dtype, cm=cm
        )
        for dst_grid_entry in dst_arr.grid.get_entry_iterator():
            dst_block: Block = dst_arr.blocks[dst_grid_entry]
            dst_slice_selection = dst_arr.grid.get_slice(dst_grid_entry)
            dst_index_list = array_utils.slice_sel_to_index_list(dst_slice_selection)
            src_index_list = array_utils.translate_index_list(
                dst_index_list, shape, arr.shape
            )
            src_blocks = self._group_index_lists_by_block(
                dst_arr.grid.get_slice_tuples(dst_grid_entry),
                arr.grid,
                dst_index_list,
                src_index_list,
            )
            for src_grid_entry in src_blocks:
                src_block: Block = arr.blocks[src_grid_entry]
                index_pairs = src_blocks[src_grid_entry]
                syskwargs = {
                    "grid_entry": dst_grid_entry,
                    "grid_shape": dst_arr.grid.grid_shape,
                }
                dst_block.oid = cm.update_block_by_index(
                    dst_block.oid, src_block.oid, index_pairs, syskwargs=syskwargs
                )
        return dst_arr

    def _block_shape_reshape(self, arr, block_shape):
        rarr: BlockArray = BlockArray.empty(arr.shape, block_shape, arr.dtype, arr.cm)
        for grid_entry in rarr.grid.get_entry_iterator():
            grid_entry_slice = rarr.grid.get_slice(grid_entry)
            # TODO (hme): This could be less costly.
            rarr[grid_entry_slice] = arr[grid_entry_slice]
        return rarr

    def _strip_ones(self, shape):
        return tuple(filter(lambda x: x != 1, shape))

    def _is_simple_reshape(self, arr: BlockArray, shape):
        # Is the reshape a difference of factors of 1?
        # Strip out 1s and compare.
<<<<<<< HEAD
        return self._strip_ones(shape) == self._strip_ones(arr.shape)
=======
        return self._strip_ones(shape) == self._strip_ones(
            arr.shape
        ) and self._strip_ones(block_shape) == self._strip_ones(arr.block_shape)
>>>>>>> e66fda02

    def _simple_reshape(self, arr, shape, block_shape):
        # Reshape the array of blocks only.
        # This is only used when the difference in shape are factors of 1s,
        # and the ordering of other factors are maintained.

        # Check assumptions.
        assert len(self._strip_ones(arr.shape)) == len(self._strip_ones(shape))

        # Create new grid, and perform reshape on blocks
        # to simplify access to source blocks.
        grid = ArrayGrid(shape, block_shape, dtype=arr.dtype.__name__)
        src_blocks = arr.blocks.reshape(grid.grid_shape)
        rarr = BlockArray(grid, arr.cm)
        for grid_entry in grid.get_entry_iterator():
            src_block: Block = src_blocks[grid_entry]
            dst_block: Block = rarr.blocks[grid_entry]
            syskwargs = {"grid_entry": grid_entry, "grid_shape": grid.grid_shape}
            dst_block.oid = arr.cm.reshape(
                src_block.oid, dst_block.shape, syskwargs=syskwargs
            )
        return rarr

    def _validate(self, arr, shape, block_shape):
        assert -1 not in shape
        assert -1 not in block_shape
        assert len(shape) == len(block_shape)
        assert np.product(arr.shape) == np.product(shape)

    def __call__(self, arr: BlockArray, shape, block_shape):
        self._validate(arr, shape, block_shape)
        if arr.shape == shape and arr.block_shape == block_shape:
            return arr
        elif arr.shape == shape and arr.block_shape != block_shape:
            return self._block_shape_reshape(arr, block_shape)
        elif self._is_simple_reshape(arr, shape):
            return self._simple_reshape(arr, shape, block_shape)
        elif arr.shape != shape and arr.block_shape == block_shape:
            # Just do full reshape for this case as well.
            # Though there may be a better solution, we generally expect
            # the block shape to change with array shape.
            return self._arbitrary_reshape(arr, shape, block_shape)
        else:
            assert arr.shape != shape and arr.block_shape != block_shape
            return self._arbitrary_reshape(arr, shape, block_shape)<|MERGE_RESOLUTION|>--- conflicted
+++ resolved
@@ -886,13 +886,7 @@
     def _is_simple_reshape(self, arr: BlockArray, shape):
         # Is the reshape a difference of factors of 1?
         # Strip out 1s and compare.
-<<<<<<< HEAD
         return self._strip_ones(shape) == self._strip_ones(arr.shape)
-=======
-        return self._strip_ones(shape) == self._strip_ones(
-            arr.shape
-        ) and self._strip_ones(block_shape) == self._strip_ones(arr.block_shape)
->>>>>>> e66fda02
 
     def _simple_reshape(self, arr, shape, block_shape):
         # Reshape the array of blocks only.
