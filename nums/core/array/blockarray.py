--- conflicted
+++ resolved
@@ -13,8 +13,6 @@
 # See the License for the specific language governing permissions and
 # limitations under the License.
 
-# TODO: Refactor this module so that it contains fewer lines.
-# pylint: disable=too-many-lines
 
 import itertools
 
@@ -28,32 +26,20 @@
 
 
 class BlockArray(BlockArrayBase):
+
     @classmethod
-<<<<<<< HEAD
-    def empty(cls, shape, block_shape, dtype, system):
-        grid = ArrayGrid(shape=shape, block_shape=block_shape, dtype=dtype.__name__)
-=======
     def empty(cls, shape, block_shape, dtype, cm):
         grid = ArrayGrid(shape=shape,
                          block_shape=block_shape,
                          dtype=dtype.__name__)
->>>>>>> fbd8f680
         grid_meta = grid.to_meta()
         arr = BlockArray(grid, cm)
         for grid_entry in grid.get_entry_iterator():
-<<<<<<< HEAD
-            arr.blocks[grid_entry].oid = system.empty(
-                grid_entry,
-                grid_meta,
-                syskwargs={"grid_entry": grid_entry, "grid_shape": grid.grid_shape},
-            )
-=======
             arr.blocks[grid_entry].oid = cm.empty(grid_entry, grid_meta,
                                                   syskwargs={
                                                       "grid_entry": grid_entry,
                                                       "grid_shape": grid.grid_shape
                                                   })
->>>>>>> fbd8f680
         return arr
 
     @classmethod
@@ -65,16 +51,10 @@
         else:
             assert isinstance(val, (np.int32, np.int64, np.float32, np.float64))
             dtype = None
-<<<<<<< HEAD
-        return BlockArray.from_np(
-            np.array(val, dtype=dtype), block_shape=(), copy=False, system=system
-        )
-=======
         return BlockArray.from_np(np.array(val, dtype=dtype),
                                   block_shape=(),
                                   copy=False,
                                   cm=cm)
->>>>>>> fbd8f680
 
     @classmethod
     def from_oid(cls, oid, shape, dtype, cm):
@@ -113,9 +93,9 @@
                 result_shape = array_utils.shape_from_block_array(arr)
         result_block_shape = sample_block.shape
         result_dtype_str = sample_block.dtype.__name__
-        result_grid = ArrayGrid(
-            shape=result_shape, block_shape=result_block_shape, dtype=result_dtype_str
-        )
+        result_grid = ArrayGrid(shape=result_shape,
+                                block_shape=result_block_shape,
+                                dtype=result_dtype_str)
         assert arr.shape == result_grid.grid_shape
         result = BlockArray(result_grid, cm)
         for grid_entry in result_grid.get_entry_iterator():
@@ -167,22 +147,6 @@
                 block_shape = self.cm.get_block_shape(shape, self.dtype)
         return Reshape()(self, shape, block_shape)
 
-<<<<<<< HEAD
-    # TODO (hme): Remove this during engine/sys refactor.
-    # Temporary hack to obtain block_shape for reshape invocations.
-    def _get_and_register_block_shape(self, shape):
-        # pylint: disable=import-outside-toplevel
-        # Only allow this to be used if app manager is maintaining an app instance.
-        import nums.core.application_manager as am
-
-        assert am.is_initialized(), (
-            "Unexpected application state: " "application instance doesn't exist."
-        )
-        app = am.instance()
-        return app.get_block_shape(shape, self.dtype)
-
-=======
->>>>>>> fbd8f680
     def expand_dims(self, axis):
         """
         This function refers to the numpy implementation of expand_dims.
@@ -195,9 +159,7 @@
         shape_it = iter(self.shape)
         block_shape_it = iter(self.block_shape)
         shape = [1 if ax in axis else next(shape_it) for ax in range(out_ndim)]
-        block_shape = [
-            1 if ax in axis else next(block_shape_it) for ax in range(out_ndim)
-        ]
+        block_shape = [1 if ax in axis else next(block_shape_it) for ax in range(out_ndim)]
         return self.reshape(shape, block_shape=block_shape)
 
     def squeeze(self):
@@ -225,7 +187,7 @@
         meta_swap["shape"] = tuple(shape)
         meta_swap["block_shape"] = tuple(block_shape)
         grid_swap = ArrayGrid.from_meta(meta_swap)
-        rarr_src = np.ndarray(self.blocks.shape, dtype="O")
+        rarr_src = np.ndarray(self.blocks.shape, dtype='O')
 
         for grid_entry in self.grid.get_entry_iterator():
             rarr_src[grid_entry] = self.blocks[grid_entry].swapaxes(axis1, axis2)
@@ -270,30 +232,25 @@
         if len(ss) > 1:
             # Check if all entries are full slices except the last entry.
             for entry in ss[:-1]:
-                is_handled_advanced = is_handled_advanced and (
-                    isinstance(entry, slice)
-                    and entry.start is None
-                    and entry.stop is None
-                )
+                is_handled_advanced = is_handled_advanced and (isinstance(entry, slice)
+                                                               and entry.start is None
+                                                               and entry.stop is None)
         if is_handled_advanced and array_utils.is_array_like(ss[-1]):
             # Treat this as a shuffle.
-            return self._advanced_single_array_subscript(
-                sel=(ss[-1],), axis=len(ss) - 1
-            )
+            return self._advanced_single_array_subscript(sel=(ss[-1],), axis=len(ss)-1)
 
         av: ArrayView = ArrayView.from_block_array(self)
         # TODO (hme): We don't have to create, but do so for now until we need to optimize.
         return av[item].create(BlockArray)
 
     def _advanced_single_array_subscript(self, sel: tuple, block_size=None, axis=0):
-        def group_by_block(
-            dst_grid_entry,
-            dst_slice_tuples,
-            src_grid,
-            dst_index_list,
-            src_index_list,
-            axis=0,
-        ):
+
+        def group_by_block(dst_grid_entry,
+                           dst_slice_tuples,
+                           src_grid,
+                           dst_index_list,
+                           src_index_list,
+                           axis=0):
             # Block grid entries needed to write to given dst_slice_selection.
             src_blocks = {}
             dst_slice_np = np.array(dst_slice_tuples).T
@@ -302,28 +259,21 @@
             # Pick the smallest type to represent indices.
             # A set of these indices may be transmitted over the network,
             # so we want to pick the smallest encoding possible.
-            index_types = [
-                (2 ** 8, np.uint8),
-                (2 ** 16, np.uint16),
-                (2 ** 32, np.uint32),
-                (2 ** 64, np.uint64),
-            ]
+            index_types = [(2 ** 8, np.uint8), (2 ** 16, np.uint16),
+                           (2 ** 32, np.uint32), (2 ** 64, np.uint64)]
             index_type = None
             for bound, curr_index_type in index_types:
                 if np.all(np.array(src_grid.block_shape[axis]) < bound) and np.all(
-                    dst_slice_np[1][axis] < bound
-                ):
+                        dst_slice_np[1][axis] < bound):
                     index_type = curr_index_type
                     break
             if index_type is None:
                 raise Exception("Unable to encode block indices, blocks are too large.")
-            dst_entry_test = list(dst_grid_entry[:axis]) + list(
-                dst_grid_entry[axis + 1 :]
-            )
+            dst_entry_test = list(dst_grid_entry[:axis]) + list(dst_grid_entry[axis + 1:])
             num_pairs_check = 0
             for grid_entry in src_grid.get_entry_iterator():
                 # Must match on every entry except axis.
-                src_entry_test = list(grid_entry[:axis]) + list(grid_entry[axis + 1 :])
+                src_entry_test = list(grid_entry[:axis]) + list(grid_entry[axis+1:])
                 if dst_entry_test != src_entry_test:
                     # Skip this block.
                     continue
@@ -332,18 +282,10 @@
                 for i in range(src_index_arr.shape[0]):
                     src_index = src_index_arr[i]
                     dst_index = dst_index_arr[i]
-                    if np.all(
-                        (src_slice_np[0][axis] <= src_index)
-                        & (src_index < src_slice_np[1][axis])
-                    ):
-                        index_pair = (
-                            np.array(
-                                dst_index - dst_slice_np[0][axis], dtype=index_type
-                            ),
-                            np.array(
-                                src_index - src_slice_np[0][axis], dtype=index_type
-                            ),
-                        )
+                    if np.all((src_slice_np[0][axis] <= src_index)
+                              & (src_index < src_slice_np[1][axis])):
+                        index_pair = (np.array(dst_index - dst_slice_np[0][axis], dtype=index_type),
+                                      np.array(src_index - src_slice_np[0][axis], dtype=index_type))
                         index_pairs.append(index_pair)
                         num_pairs_check += 1
                 if len(index_pairs) > 0:
@@ -357,33 +299,17 @@
         if block_size is None:
             block_size = self.block_shape[axis]
         axis_dim = len(array)
-<<<<<<< HEAD
-        shape = tuple(
-            list(self.shape[:axis]) + [axis_dim] + list(self.shape[axis + 1 :])
-        )
-        block_shape = tuple(
-            list(self.block_shape[:axis])
-            + [block_size]
-            + list(self.block_shape[axis + 1 :])
-        )
-        dst_arr = BlockArray.empty(
-            shape=shape, block_shape=block_shape, dtype=self.dtype, system=self.system
-        )
-=======
         shape = tuple(list(self.shape[:axis]) + [axis_dim] + list(self.shape[axis+1:]))
         block_shape = tuple(list(self.block_shape[:axis])
                             + [block_size]
                             + list(self.block_shape[axis+1:]))
         dst_arr = BlockArray.empty(shape=shape, block_shape=block_shape,
                                    dtype=self.dtype, cm=self.cm)
->>>>>>> fbd8f680
 
         for dst_grid_entry in dst_arr.grid.get_entry_iterator():
             dst_block: Block = dst_arr.blocks[dst_grid_entry]
             dst_slice_selection = dst_arr.grid.get_slice(dst_grid_entry)
-            dst_index_array = selection.slice_to_range(
-                dst_slice_selection[axis], shape[axis]
-            )
+            dst_index_array = selection.slice_to_range(dst_slice_selection[axis], shape[axis])
             src_index_array = array[dst_slice_selection[axis]]
             assert len(dst_index_array) == len(src_index_array)
             # Can this be sped up by grouping all src blocks outside of this loop?
@@ -393,27 +319,17 @@
                 self.grid,
                 dst_index_array,
                 src_index_array,
-                axis,
+                axis
             )
             for src_grid_entry in src_blocks:
                 src_block: Block = self.blocks[src_grid_entry]
                 index_pairs = src_blocks[src_grid_entry]
-<<<<<<< HEAD
-                syskwargs = {
-                    "grid_entry": dst_grid_entry,
-                    "grid_shape": dst_arr.grid.grid_shape,
-                }
-                dst_block.oid = self.system.update_block_along_axis(
-                    dst_block.oid, src_block.oid, index_pairs, axis, syskwargs=syskwargs
-                )
-=======
                 syskwargs = {"grid_entry": dst_grid_entry, "grid_shape": dst_arr.grid.grid_shape}
                 dst_block.oid = self.cm.update_block_along_axis(dst_block.oid,
                                                                 src_block.oid,
                                                                 index_pairs,
                                                                 axis,
                                                                 syskwargs=syskwargs)
->>>>>>> fbd8f680
         return dst_arr
 
     def __setitem__(self, key, value):
@@ -443,9 +359,7 @@
             result.blocks[grid_entry] = self.blocks[grid_entry].ufunc(op_name)
         return result
 
-    def _tree_reduce(
-        self, op_name, blocks_or_oids, result_grid_entry, result_grid_shape
-    ):
+    def _tree_reduce(self, op_name, blocks_or_oids, result_grid_entry, result_grid_shape):
         """
         Basic tree reduce imp.
         Schedules op on same node as left operand.
@@ -461,38 +375,18 @@
         """
         oid_list = blocks_or_oids
         if isinstance(blocks_or_oids[0], Block):
-            oid_list = [
-                (b.oid, b.grid_entry, b.grid_shape, b.transposed)
-                for b in blocks_or_oids
-            ]
+            oid_list = [(b.oid, b.grid_entry, b.grid_shape, b.transposed) for b in blocks_or_oids]
         if len(oid_list) == 1:
             return oid_list[0][0]
         q = oid_list
         while len(q) > 1:
             a_oid, a_ge, a_gs, a_T = q.pop(0)
             b_oid, _, _, b_T = q.pop(0)
-<<<<<<< HEAD
-            ge, gs = (
-                (result_grid_entry, result_grid_shape) if len(q) == 0 else (a_ge, a_gs)
-            )
-            c_oid = self.system.bop_reduce(
-                op_name,
-                a_oid,
-                b_oid,
-                a_T,
-                b_T,
-                syskwargs={
-                    "grid_entry": ge,
-                    "grid_shape": gs,
-                },
-            )
-=======
             ge, gs = (result_grid_entry, result_grid_shape) if len(q) == 0 else (a_ge, a_gs)
             c_oid = self.cm.bop_reduce(op_name, a_oid, b_oid, a_T, b_T, syskwargs={
                 "grid_entry": ge,
                 "grid_shape": gs,
             })
->>>>>>> fbd8f680
             q.append((c_oid, ge, gs, False))
         r_oid, r_ge, r_gs, _ = q.pop(0)
         assert r_ge == result_grid_entry
@@ -505,25 +399,6 @@
         block_reduced_oids = np.empty_like(self.blocks, dtype=tuple)
         for grid_entry in self.grid.get_entry_iterator():
             block = self.blocks[grid_entry]
-<<<<<<< HEAD
-            block_oid = self.system.reduce_axis(
-                op_name=op_name,
-                arr=block.oid,
-                axis=axis,
-                keepdims=keepdims,
-                transposed=block.transposed,
-                syskwargs={
-                    "grid_entry": block.grid_entry,
-                    "grid_shape": block.grid_shape,
-                },
-            )
-            block_reduced_oids[grid_entry] = (
-                block_oid,
-                block.grid_entry,
-                block.grid_shape,
-                False,
-            )
-=======
             block_oid = self.cm.reduce_axis(op_name=op_name,
                                             arr=block.oid,
                                             axis=axis,
@@ -534,14 +409,10 @@
                                                 "grid_shape": block.grid_shape
                                             })
             block_reduced_oids[grid_entry] = (block_oid, block.grid_entry, block.grid_shape, False)
->>>>>>> fbd8f680
         result_shape = []
         result_block_shape = []
         for curr_axis in range(len(self.shape)):
-            axis_size, axis_block_size = (
-                self.shape[curr_axis],
-                self.block_shape[curr_axis],
-            )
+            axis_size, axis_block_size = self.shape[curr_axis], self.block_shape[curr_axis]
             if curr_axis == axis or axis is None:
                 if keepdims:
                     axis_size, axis_block_size = 1, 1
@@ -552,31 +423,20 @@
         result_shape = tuple(result_shape)
         result_block_shape = tuple(result_block_shape)
         result_dtype = array_utils.get_reduce_output_type(op_name, self.dtype)
-<<<<<<< HEAD
-        result_grid = ArrayGrid(
-            shape=result_shape,
-            block_shape=result_block_shape,
-            dtype=result_dtype.__name__,
-        )
-        result = BlockArray(result_grid, self.system)
-=======
         result_grid = ArrayGrid(shape=result_shape,
                                 block_shape=result_block_shape,
                                 dtype=result_dtype.__name__)
         result = BlockArray(result_grid, self.cm)
->>>>>>> fbd8f680
 
         if axis is None:
             if result.shape == ():
                 result_block: Block = result.blocks[()]
             else:
                 result_block: Block = result.blocks[:].item()
-            result_block.oid = self._tree_reduce(
-                op_name,
-                block_reduced_oids.flatten().tolist(),
-                result_block.grid_entry,
-                result_block.grid_shape,
-            )
+            result_block.oid = self._tree_reduce(op_name,
+                                                 block_reduced_oids.flatten().tolist(),
+                                                 result_block.grid_entry,
+                                                 result_block.grid_shape)
         else:
             for result_grid_entry in result_grid.get_entry_iterator():
                 block_reduced_oids_axis = []
@@ -589,20 +449,16 @@
                     grid_entry = tuple(grid_entry)
                     block_reduced_oids_axis.append(block_reduced_oids[grid_entry])
                 result_block: Block = result.blocks[result_grid_entry]
-                result_block.oid = self._tree_reduce(
-                    op_name,
-                    block_reduced_oids_axis,
-                    result_block.grid_entry,
-                    result_block.grid_shape,
-                )
+                result_block.oid = self._tree_reduce(op_name,
+                                                     block_reduced_oids_axis,
+                                                     result_block.grid_entry,
+                                                     result_block.grid_shape)
         return result
 
     def __matmul__(self, other):
         if len(self.shape) > 2:
             # TODO: (bcp) NumPy's implementation does a stacked matmul, which is not supported yet.
-            raise NotImplementedError(
-                "Matrix multiply for tensors of rank > 2 not supported yet."
-            )
+            raise NotImplementedError("Matrix multiply for tensors of rank > 2 not supported yet.")
         else:
             return self.tensordot(other, 1)
 
@@ -623,13 +479,11 @@
         assert this_sum_axes == other_sum_axes
         result_shape = tuple(self.shape[:-axes] + other.shape[axes:])
         result_block_shape = tuple(self.block_shape[:-axes] + other.block_shape[axes:])
-        result_grid = ArrayGrid(
-            shape=result_shape,
-            block_shape=result_block_shape,
-            dtype=array_utils.get_bop_output_type(
-                "tensordot", self.dtype, other.dtype
-            ).__name__,
-        )
+        result_grid = ArrayGrid(shape=result_shape,
+                                block_shape=result_block_shape,
+                                dtype=array_utils.get_bop_output_type("tensordot",
+                                                                      self.dtype,
+                                                                      other.dtype).__name__)
         assert result_grid.grid_shape == tuple(this_axes + other_axes)
         result = BlockArray(result_grid, self.cm)
         this_dims = list(itertools.product(*map(range, this_axes)))
@@ -643,167 +497,6 @@
                 for k in sum_dims:
                     self_block: Block = self.blocks[tuple(i + k)]
                     other_block: Block = other.blocks[tuple(k + j)]
-<<<<<<< HEAD
-                    dot_grid_args = self._compute_tensordot_syskwargs(
-                        self_block, other_block
-                    )
-                    dotted_oid = self.system.bop(
-                        "tensordot",
-                        self_block.oid,
-                        other_block.oid,
-                        self_block.transposed,
-                        other_block.transposed,
-                        axes=axes,
-                        syskwargs={
-                            "grid_entry": dot_grid_args[0],
-                            "grid_shape": dot_grid_args[1],
-                        },
-                    )
-                    sum_oids.append(
-                        (dotted_oid, dot_grid_args[0], dot_grid_args[1], False)
-                    )
-                result_block.oid = self._tree_reduce(
-                    "sum", sum_oids, result_block.grid_entry, result_block.grid_shape
-                )
-        return result
-
-    def _vecdot(self, other):
-        assert self.shape[-1] == other.shape[0], str((self.shape[1], other.shape[0]))
-        result_shape = tuple(self.shape[:-1] + other.shape[1:])
-        result_block_shape = tuple(self.block_shape[:-1] + other.block_shape[1:])
-        result_grid = ArrayGrid(
-            shape=result_shape,
-            block_shape=result_block_shape,
-            dtype=self.dtype.__name__,
-        )
-        result = BlockArray(result_grid, self.system)
-        self_num_axes = len(self.grid.grid_shape)
-        other_num_axes = len(other.grid.grid_shape)
-        oids = []
-        for i in range(self.grid.grid_shape[-1]):
-            self_grid_entry = tuple(
-                i if axis == self_num_axes - 1 else 0 for axis in range(self_num_axes)
-            )
-            other_grid_entry = tuple(
-                i if axis == 0 else 0 for axis in range(other_num_axes)
-            )
-            self_block: Block = self.blocks[self_grid_entry]
-            other_block: Block = other.blocks[other_grid_entry]
-            if self_block.transposed != other_block.transposed:
-                # The vectors are aligned if their transpositions satisfy the xor relation.
-                if self_block.transposed:
-                    # Use other grid entry for dot,
-                    # because physically,
-                    # other block is located on same node as self block.
-                    sch_grid_entry = other_grid_entry
-                    sch_grid_shape = other.grid.grid_shape
-                elif other_block.transposed:
-                    # Use self grid entry for dot.
-                    sch_grid_entry = self_grid_entry
-                    sch_grid_shape = self.grid.grid_shape
-                else:
-                    raise Exception("Impossible.")
-            else:
-                # They're either both transposed or not.
-                # Either way, one will need to be transmitted, so transmit other.
-                sch_grid_entry = self_grid_entry
-                sch_grid_shape = self.grid.grid_shape
-            dot_oid = self.system.bop(
-                "tensordot",
-                a1=self_block.oid,
-                a2=other_block.oid,
-                a1_T=self_block.transposed,
-                a2_T=other_block.transposed,
-                axes=1,
-                syskwargs={"grid_entry": sch_grid_entry, "grid_shape": sch_grid_shape},
-            )
-            oids.append((dot_oid, sch_grid_entry, sch_grid_shape, False))
-        result_grid_entry = tuple(0 for _ in range(len(result.grid.grid_shape)))
-        result_oid = self._tree_reduce(
-            "sum", oids, result_grid_entry, result.grid.grid_shape
-        )
-        result.blocks[result_grid_entry].oid = result_oid
-        return result
-
-    def _matvec(self, other):
-        # Schedule block matmult on existing block nodes of the matrix.
-        # This is cheaper than moving matrix and vec blocks to result node.
-        assert self.shape[1] == other.shape[0], str((self.shape[1], other.shape[0]))
-        result_shape = tuple(self.shape[:1] + other.shape[1:])
-        result_block_shape = tuple(self.block_shape[:1] + other.block_shape[1:])
-        result_grid = ArrayGrid(
-            shape=result_shape,
-            block_shape=result_block_shape,
-            dtype=self.dtype.__name__,
-        )
-        result = BlockArray(result_grid, self.system)
-        for i in range(self.grid.grid_shape[0]):
-            row = []
-            for j in range(self.grid.grid_shape[1]):
-                grid_entry = (i, j)
-                self_block: Block = self.blocks[grid_entry]
-                if len(other.shape) == 2:
-                    other_block: Block = other.blocks[(grid_entry[1], 0)]
-                    result_grid_entry = (i, 0)
-                else:
-                    other_block: Block = other.blocks[grid_entry[1]]
-                    result_grid_entry = (i,)
-                if self_block.transposed:
-                    # Reverse grid shape and entry to obtain virtual layout of matrix blocks.
-                    sch_grid_shape = tuple(reversed(self.grid.grid_shape))
-                    sch_grid_entry = tuple(reversed(grid_entry))
-                else:
-                    sch_grid_shape = self.grid.grid_shape
-                    sch_grid_entry = grid_entry
-                dot_oid = self.system.bop(
-                    "tensordot",
-                    a1=self_block.oid,
-                    a2=other_block.oid,
-                    a1_T=self_block.transposed,
-                    a2_T=other_block.transposed,
-                    axes=1,
-                    syskwargs={
-                        "grid_entry": sch_grid_entry,
-                        "grid_shape": sch_grid_shape,
-                    },
-                )
-                row.append((dot_oid, sch_grid_entry, sch_grid_shape, False))
-            result_oid = self._tree_reduce(
-                "sum", row, result_grid_entry, result.grid.grid_shape
-            )
-            result.blocks[result_grid_entry].oid = result_oid
-        return result
-
-    def __add__(self, other):
-        other = self.check_or_convert_other(other)
-        return BlockArray.from_blocks(
-            self.blocks + other.blocks, result_shape=None, system=self.system
-        )
-
-    def __sub__(self, other):
-        other = self.check_or_convert_other(other)
-        return BlockArray.from_blocks(
-            self.blocks - other.blocks, result_shape=None, system=self.system
-        )
-
-    def __mul__(self, other):
-        other = self.check_or_convert_other(other)
-        return BlockArray.from_blocks(
-            self.blocks * other.blocks, result_shape=None, system=self.system
-        )
-
-    def __truediv__(self, other):
-        other = self.check_or_convert_other(other)
-        return BlockArray.from_blocks(
-            self.blocks / other.blocks, result_shape=None, system=self.system
-        )
-
-    def __pow__(self, other):
-        other = self.check_or_convert_other(other)
-        return BlockArray.from_blocks(
-            self.blocks ** other.blocks, result_shape=None, system=self.system
-        )
-=======
                     dot_grid_args = self._compute_tensordot_syskwargs(self_block, other_block)
                     dotted_oid = self.cm.bop("tensordot",
                                              self_block.oid,
@@ -883,7 +576,6 @@
         return BlockArray.from_blocks(self.blocks ** other.blocks,
                                       result_shape=None,
                                       cm=self.cm)
->>>>>>> fbd8f680
 
     def __invert__(self):
         return self.ufunc("invert")
@@ -908,13 +600,10 @@
 
     def __inequality__(self, op, other):
         other = self.check_or_convert_other(other)
-        assert (
-            other.shape == () or other.shape == self.shape
-        ), "Currently supports comparison with scalars only."
+        assert other.shape == () or other.shape == self.shape, \
+            "Currently supports comparison with scalars only."
         shape = array_utils.broadcast(self.shape, other.shape).shape
-        block_shape = array_utils.broadcast_block_shape(
-            self.shape, other.shape, self.block_shape
-        )
+        block_shape = array_utils.broadcast_block_shape(self.shape, other.shape, self.block_shape)
         dtype = bool.__name__
         grid = ArrayGrid(shape, block_shape, dtype)
         result = BlockArray(grid, self.cm)
@@ -923,9 +612,9 @@
                 other_block: Block = other.blocks.item()
             else:
                 other_block: Block = other.blocks[grid_entry]
-            result.blocks[grid_entry] = self.blocks[grid_entry].bop(
-                op, other_block, args={}
-            )
+            result.blocks[grid_entry] = self.blocks[grid_entry].bop(op,
+                                                                    other_block,
+                                                                    args={})
 
         return result
 
@@ -989,6 +678,7 @@
 
 
 class Reshape(object):
+
     @staticmethod
     def compute_shape(shape, input_shape):
         size = np.product(shape)
@@ -1007,7 +697,7 @@
                 raise Exception("Invalid shape.")
             for dim in input_shape:
                 if dim == -1:
-                    new_shape.append(size // other_dim_prod)
+                    new_shape.append(size//other_dim_prod)
                 else:
                     new_shape.append(dim)
         else:
@@ -1015,9 +705,9 @@
         assert size == np.product(new_shape)
         return new_shape
 
-    def _group_index_lists_by_block(
-        self, dst_slice_tuples, src_grid: ArrayGrid, dst_index_list, src_index_list
-    ):
+    def _group_index_lists_by_block(self, dst_slice_tuples,
+                                    src_grid: ArrayGrid, dst_index_list,
+                                    src_index_list):
         # TODO(hme): Keep this function here until it's needed for greater support of
         #  selection/assignment operations.
         # Block grid entries needed to write to given dst_slice_selection.
@@ -1028,17 +718,11 @@
         # Pick the smallest type to represent indices.
         # A set of these indices may be transmitted over the network,
         # so we want to pick the smallest encoding possible.
-        index_types = [
-            (2 ** 8, np.uint8),
-            (2 ** 16, np.uint16),
-            (2 ** 32, np.uint32),
-            (2 ** 64, np.uint64),
-        ]
+        index_types = [(2**8, np.uint8), (2**16, np.uint16),
+                       (2**32, np.uint32), (2**64, np.uint64)]
         index_type = None
         for bound, curr_index_type in index_types:
-            if np.all(np.array(src_grid.block_shape) < bound) and np.all(
-                dst_slice_np[1] < bound
-            ):
+            if np.all(np.array(src_grid.block_shape) < bound) and np.all(dst_slice_np[1] < bound):
                 index_type = curr_index_type
                 break
         if index_type is None:
@@ -1049,13 +733,9 @@
             for i in range(src_index_arr.shape[0]):
                 src_index = src_index_arr[i]
                 dst_index = dst_index_arr[i]
-                if np.all(
-                    (src_slice_np[0] <= src_index) & (src_index < src_slice_np[1])
-                ):
-                    index_pair = (
-                        (dst_index - dst_slice_np[0]).astype(index_type),
-                        (src_index - src_slice_np[0]).astype(index_type),
-                    )
+                if np.all((src_slice_np[0] <= src_index) & (src_index < src_slice_np[1])):
+                    index_pair = ((dst_index - dst_slice_np[0]).astype(index_type),
+                                  (src_index - src_slice_np[0]).astype(index_type))
                     index_pairs.append(index_pair)
             if len(index_pairs) > 0:
                 src_blocks[grid_entry] = index_pairs
@@ -1065,47 +745,23 @@
         # This is the worst-case scenario.
         # Generate index mappings per block, and group source indices to minimize
         # RPCs and generation of new objects.
-<<<<<<< HEAD
-        system = arr.system
-        dst_arr = BlockArray.empty(
-            shape=shape, block_shape=block_shape, dtype=arr.dtype, system=system
-        )
-=======
         cm = arr.cm
         dst_arr = BlockArray.empty(shape=shape, block_shape=block_shape,
                                    dtype=arr.dtype, cm=cm)
->>>>>>> fbd8f680
         for dst_grid_entry in dst_arr.grid.get_entry_iterator():
             dst_block: Block = dst_arr.blocks[dst_grid_entry]
             dst_slice_selection = dst_arr.grid.get_slice(dst_grid_entry)
             dst_index_list = array_utils.slice_sel_to_index_list(dst_slice_selection)
-            src_index_list = array_utils.translate_index_list(
-                dst_index_list, shape, arr.shape
-            )
+            src_index_list = array_utils.translate_index_list(dst_index_list, shape, arr.shape)
             src_blocks = self._group_index_lists_by_block(
                 dst_arr.grid.get_slice_tuples(dst_grid_entry),
                 arr.grid,
                 dst_index_list,
-                src_index_list,
+                src_index_list
             )
             for src_grid_entry in src_blocks:
                 src_block: Block = arr.blocks[src_grid_entry]
                 index_pairs = src_blocks[src_grid_entry]
-<<<<<<< HEAD
-                syskwargs = {
-                    "grid_entry": dst_grid_entry,
-                    "grid_shape": dst_arr.grid.grid_shape,
-                }
-                dst_block.oid = system.update_block_by_index(
-                    dst_block.oid, src_block.oid, index_pairs, syskwargs=syskwargs
-                )
-        return dst_arr
-
-    def _block_shape_reshape(self, arr, block_shape):
-        rarr: BlockArray = BlockArray.empty(
-            arr.shape, block_shape, arr.dtype, arr.system
-        )
-=======
                 syskwargs = {"grid_entry": dst_grid_entry, "grid_shape": dst_arr.grid.grid_shape}
                 dst_block.oid = cm.update_block_by_index(dst_block.oid,
                                                          src_block.oid,
@@ -1115,7 +771,6 @@
 
     def _block_shape_reshape(self, arr, block_shape):
         rarr: BlockArray = BlockArray.empty(arr.shape, block_shape, arr.dtype, arr.cm)
->>>>>>> fbd8f680
         for grid_entry in rarr.grid.get_entry_iterator():
             grid_entry_slice = rarr.grid.get_slice(grid_entry)
             # TODO (hme): This could be less costly.
@@ -1128,9 +783,8 @@
     def _is_simple_reshape(self, arr: BlockArray, shape, block_shape):
         # Is the reshape a difference of factors of 1?
         # Strip out 1s and compare.
-        return self._strip_ones(shape) == self._strip_ones(
-            arr.shape
-        ) and self._strip_ones(block_shape) == self._strip_ones(arr.block_shape)
+        return (self._strip_ones(shape) == self._strip_ones(arr.shape) and
+                self._strip_ones(block_shape) == self._strip_ones(arr.block_shape))
 
     def _simple_reshape(self, arr, shape, block_shape):
         # Reshape the array of blocks only.
@@ -1149,15 +803,9 @@
             src_block: Block = src_blocks[grid_entry]
             dst_block: Block = rarr.blocks[grid_entry]
             syskwargs = {"grid_entry": grid_entry, "grid_shape": grid.grid_shape}
-<<<<<<< HEAD
-            dst_block.oid = arr.system.reshape(
-                src_block.oid, dst_block.shape, syskwargs=syskwargs
-            )
-=======
             dst_block.oid = arr.cm.reshape(src_block.oid,
                                            dst_block.shape,
                                            syskwargs=syskwargs)
->>>>>>> fbd8f680
         return rarr
 
     def _validate(self, arr, shape, block_shape):
