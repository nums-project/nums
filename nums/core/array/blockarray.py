# coding=utf-8
# Copyright (C) 2020 NumS Development Team.
#
# Licensed under the Apache License, Version 2.0 (the "License");
# you may not use this file except in compliance with the License.
# You may obtain a copy of the License at
#
#     http://www.apache.org/licenses/LICENSE-2.0
#
# Unless required by applicable law or agreed to in writing, software
# distributed under the License is distributed on an "AS IS" BASIS,
# WITHOUT WARRANTIES OR CONDITIONS OF ANY KIND, either express or implied.
# See the License for the specific language governing permissions and
# limitations under the License.


import itertools

import numpy as np

from nums.core import settings
from nums.core.storage.storage import ArrayGrid
from nums.core.array import utils as array_utils
from nums.core.array.base import BlockArrayBase, Block
from nums.core.array.view import ArrayView
from nums.core.array import selection


class BlockArray(BlockArrayBase):

    @classmethod
    def empty(cls, shape, block_shape, dtype, system):
        grid = ArrayGrid(shape=shape,
                         block_shape=block_shape,
                         dtype=dtype.__name__)
        grid_meta = grid.to_meta()
        arr = BlockArray(grid, system)
        for grid_entry in grid.get_entry_iterator():
            arr.blocks[grid_entry].oid = system.empty(grid_entry, grid_meta,
                                                      syskwargs={
                                                          "grid_entry": grid_entry,
                                                          "grid_shape": grid.grid_shape
                                                      })
        return arr

    @classmethod
    def from_scalar(cls, val, system):
        if isinstance(val, int):
            dtype = np.int
        elif isinstance(val, float):
            dtype = np.float
        else:
            assert isinstance(val, (np.int32, np.int64, np.float32, np.float64))
            dtype = None
        return BlockArray.from_np(np.array(val, dtype=dtype),
                                  block_shape=(),
                                  copy=False,
                                  system=system)

    @classmethod
    def from_oid(cls, oid, shape, dtype, system):
        block_shape = shape
        grid = ArrayGrid(shape, block_shape, dtype.__name__)
        ba = BlockArray(grid, system)
        for i, grid_entry in enumerate(grid.get_entry_iterator()):
            assert i == 0
            ba.blocks[grid_entry].oid = oid
        return ba

    @classmethod
    def from_np(cls, arr, block_shape, copy, system):
        dtype_str = str(arr.dtype)
        grid = ArrayGrid(arr.shape, block_shape, dtype_str)
        rarr = BlockArray(grid, system)
        grid_entry_iterator = grid.get_entry_iterator()
        for grid_entry in grid_entry_iterator:
            grid_slice = grid.get_slice(grid_entry)
            block = arr[grid_slice]
            if copy:
                block = np.copy(block)
            rarr.blocks[grid_entry].oid = system.put(block)
            rarr.blocks[grid_entry].dtype = getattr(np, dtype_str)
        return rarr

    @classmethod
    def from_blocks(cls, arr: np.ndarray, result_shape, system):
        sample_idx = tuple(0 for dim in arr.shape)
        if isinstance(arr, Block):
            sample_block = arr
            result_shape = ()
        else:
            sample_block = arr[sample_idx]
            if result_shape is None:
                result_shape = array_utils.shape_from_block_array(arr)
        result_block_shape = sample_block.shape
        result_dtype_str = sample_block.dtype.__name__
        result_grid = ArrayGrid(shape=result_shape,
                                block_shape=result_block_shape,
                                dtype=result_dtype_str)
        assert arr.shape == result_grid.grid_shape
        result = BlockArray(result_grid, system)
        for grid_entry in result_grid.get_entry_iterator():
            if isinstance(arr, Block):
                block: Block = arr
            else:
                block: Block = arr[grid_entry]
            result.blocks[grid_entry] = block
        return result

    def copy(self):
        grid_copy = self.grid.from_meta(self.grid.to_meta())
        rarr_copy = BlockArray(grid_copy, self.system)
        for grid_entry in grid_copy.get_entry_iterator():
            rarr_copy.blocks[grid_entry] = self.blocks[grid_entry].copy()
        return rarr_copy

    def touch(self):
        """
        "Touch" an array. This is an efficient distributed "wait" operation.
        """
        oids = []
        for grid_entry in self.grid.get_entry_iterator():
            block: Block = self.blocks[grid_entry]
            oids.append(self.system.touch(block.oid, syskwargs=block.syskwargs()))
        self.system.get(oids)
        return self

    def reshape(self, shape=None, block_shape=None):
        if shape is None:
            shape = self.shape
        if block_shape is None:
            block_shape = self.block_shape
        return Reshape()(self, shape, block_shape)

    def expand_dims(self, axis):
        """
        This function refers to the numpy implementation of expand_dims.
        """
        if type(axis) not in (tuple, list):
            axis = (axis,)
        out_ndim = len(axis) + self.ndim
        axis = np.core.numeric.normalize_axis_tuple(axis, out_ndim)

        shape_it = iter(self.shape)
        block_shape_it = iter(self.block_shape)
        shape = [1 if ax in axis else next(shape_it) for ax in range(out_ndim)]
        block_shape = [1 if ax in axis else next(block_shape_it) for ax in range(out_ndim)]
        return self.reshape(shape, block_shape)

    def squeeze(self):
        shape = self.shape
        block_shape = self.block_shape
        new_shape = []
        new_block_shape = []
        for s, b in zip(shape, block_shape):
            if s == 1:
                assert b == 1
                continue
            new_shape.append(s)
            new_block_shape.append(b)
        return self.reshape(new_shape, new_block_shape)

<<<<<<< HEAD
    def swapaxes(self, axis1, axis2):
        meta_swap = self.grid.to_meta()
        shape = list(meta_swap["shape"])
        block_shape = list(meta_swap["block_shape"])
        dim = len(shape)
        if axis1 >= dim or axis2 >= dim:
            raise ValueError("axis is larger than the array dimension")
        #swap_index = [axis2 if i == axis1 else axis1 if i == axis2 else i for i in range(dim)] 
        shape[axis1], shape[axis2] = shape[axis2], shape[axis1]
        block_shape[axis1], block_shape[axis2] = block_shape[axis2], block_shape[axis1]
        meta_swap["shape"] = tuple(shape)
        meta_swap["block_shape"] = tuple(block_shape)
        grid_swap = ArrayGrid.from_meta(meta_swap)
        rarr_swap = BlockArray(grid_swap, self.system)
        rarr_src = self.blocks.swapaxes(axis1, axis2).reshape(-1)
        rarr_tgt = rarr_swap.blocks.reshape(-1)
        for idx, j in np.ndenumerate(rarr_src):
            rarr_tgt[idx] = j.copy()

        for grid_entry in rarr_swap.grid.get_entry_iterator():
            rarr_swap.blocks[grid_entry].swapaxes(axis1, axis2)
        
        return rarr_swap


=======
>>>>>>> 023bf1e6
    def __getattr__(self, item):
        if item == "__array_priority__" or item == "__array_struct__":
            # This is triggered by a numpy array on the LHS.
            raise ValueError("Unable to covert numpy array to block array.")
        elif item == "ndim":
            return len(self.shape)
        elif item == "T":
            metaT = self.grid.to_meta()
            metaT["shape"] = tuple(reversed(metaT["shape"]))
            metaT["block_shape"] = tuple(reversed(metaT["block_shape"]))
            gridT = ArrayGrid.from_meta(metaT)
            rarrT = BlockArray(gridT, self.system)
            rarrT.blocks = np.copy(self.blocks.T)
            for grid_entry in rarrT.grid.get_entry_iterator():
                rarrT.blocks[grid_entry] = rarrT.blocks[grid_entry].transpose()
            return rarrT
        else:
            raise NotImplementedError(item)

    def __getitem__(self, item):
        if not isinstance(item, tuple):
            ss = (item,)
        else:
            ss = item
        # We need to fetch any block arrays.
        tmp = []
        for entry in ss:
            if isinstance(entry, BlockArray):
                tmp.append(entry.get())
            else:
                tmp.append(entry)
        ss = tmp
        is_handled_advanced = True
        if len(ss) > 1:
            # Check if all entries are full slices except the last entry.
            for entry in ss[:-1]:
                is_handled_advanced = is_handled_advanced and (isinstance(entry, slice)
                                                               and entry.start is None
                                                               and entry.stop is None)
        if is_handled_advanced and selection.is_advanced_selection((ss[-1],)):
            # Treat this as a shuffle.
            return self._advanced_single_array_subscript(sel=(ss[-1],), axis=len(ss)-1)

        av: ArrayView = ArrayView.from_block_array(self)
        # TODO (hme): We don't have to create, but do so for now until we need to optimize.
        return av[item].create(BlockArray)

    def _advanced_single_array_subscript(self, sel: tuple, block_size=None, axis=0):

        def group_by_block(dst_grid_entry,
                           dst_slice_tuples,
                           src_grid,
                           dst_index_list,
                           src_index_list,
                           axis=0):
            # Block grid entries needed to write to given dst_slice_selection.
            src_blocks = {}
            dst_slice_np = np.array(dst_slice_tuples).T
            dst_index_arr = np.array(dst_index_list)
            src_index_arr = np.array(src_index_list)
            # Pick the smallest type to represent indices.
            # A set of these indices may be transmitted over the network,
            # so we want to pick the smallest encoding possible.
            index_types = [(2 ** 8, np.uint8), (2 ** 16, np.uint16),
                           (2 ** 32, np.uint32), (2 ** 64, np.uint64)]
            index_type = None
            for bound, curr_index_type in index_types:
                if np.all(np.array(src_grid.block_shape[axis]) < bound) and np.all(
                        dst_slice_np[1][axis] < bound):
                    index_type = curr_index_type
                    break
            if index_type is None:
                raise Exception("Unable to encode block indices, blocks are too large.")
            dst_entry_test = list(dst_grid_entry[:axis]) + list(dst_grid_entry[axis + 1:])
            num_pairs_check = 0
            for grid_entry in src_grid.get_entry_iterator():
                # Must match on every entry except axis.
                src_entry_test = list(grid_entry[:axis]) + list(grid_entry[axis+1:])
                if dst_entry_test != src_entry_test:
                    # Skip this block.
                    continue
                src_slice_np = np.array(src_grid.get_slice_tuples(grid_entry)).T
                index_pairs = []
                for i in range(src_index_arr.shape[0]):
                    src_index = src_index_arr[i]
                    dst_index = dst_index_arr[i]
                    if np.all((src_slice_np[0][axis] <= src_index)
                              & (src_index < src_slice_np[1][axis])):
                        index_pair = (np.array(dst_index - dst_slice_np[0][axis], dtype=index_type),
                                      np.array(src_index - src_slice_np[0][axis], dtype=index_type))
                        index_pairs.append(index_pair)
                        num_pairs_check += 1
                if len(index_pairs) > 0:
                    src_blocks[grid_entry] = index_pairs
            assert num_pairs_check == len(dst_index_list)
            return src_blocks

        array = sel[0]
        assert len(array.shape) == 1
        assert np.all(0 <= array) and np.all(array < self.shape[axis])
        if block_size is None:
            block_size = self.block_shape[axis]
        axis_dim = len(array)
        shape = tuple(list(self.shape[:axis]) + [axis_dim] + list(self.shape[axis+1:]))
        block_shape = tuple(list(self.block_shape[:axis])
                            + [block_size]
                            + list(self.block_shape[axis+1:]))
        dst_arr = BlockArray.empty(shape=shape,  block_shape=block_shape,
                                   dtype=self.dtype,  system=self.system)

        for dst_grid_entry in dst_arr.grid.get_entry_iterator():
            dst_block: Block = dst_arr.blocks[dst_grid_entry]
            dst_slice_selection = dst_arr.grid.get_slice(dst_grid_entry)
            dst_index_array = selection.slice_to_range(dst_slice_selection[axis], shape[axis])
            src_index_array = array[dst_slice_selection[axis]]
            assert len(dst_index_array) == len(src_index_array)
            # Can this be sped up by grouping all src blocks outside of this loop?
            src_blocks = group_by_block(
                dst_grid_entry,
                dst_arr.grid.get_slice_tuples(dst_grid_entry),
                self.grid,
                dst_index_array,
                src_index_array,
                axis
            )
            for src_grid_entry in src_blocks:
                src_block: Block = self.blocks[src_grid_entry]
                index_pairs = src_blocks[src_grid_entry]
                syskwargs = {"grid_entry": dst_grid_entry, "grid_shape": dst_arr.grid.grid_shape}
                dst_block.oid = self.system.update_block_along_axis(dst_block.oid,
                                                                    src_block.oid,
                                                                    index_pairs,
                                                                    axis,
                                                                    syskwargs=syskwargs)
        return dst_arr

    def __setitem__(self, key, value):
        av: ArrayView = ArrayView.from_block_array(self)
        av[key] = value

    def check_or_convert_other(self, other):
        if isinstance(other, BlockArray):
            return other
        if isinstance(other, np.ndarray):
            return self.from_np(other, self.block_shape, False, self.system)
        if isinstance(other, list):
            other = np.array(other)
            return self.from_np(other, self.block_shape, False, self.system)
        if isinstance(other, (np.int32, np.int64, np.float32, np.float64, int, float)):
            return self.from_scalar(other, self.system)
        if isinstance(other, (np.bool, np.bool_, bool)):
            other = np.array(other)
            return self.from_np(other, self.block_shape, False, self.system)
        raise Exception("Unsupported type %s" % type(other))

    def ufunc(self, op_name):
        result = self.copy()
        for grid_entry in self.grid.get_entry_iterator():
            result.blocks[grid_entry] = self.blocks[grid_entry].ufunc(op_name)
        return result

    def reduce_axis(self, op_name, axis, keepdims=False):
        if not (axis is None or isinstance(axis, (int, np.int32, np.int64))):
            raise NotImplementedError("Only integer axis is currently supported.")
        result_blocks = np.empty_like(self.blocks, dtype=Block)
        for grid_entry in self.grid.get_entry_iterator():
            result_blocks[grid_entry] = self.blocks[grid_entry].reduce_axis(op_name,
                                                                            axis,
                                                                            keepdims=keepdims)
        result_shape = []
        result_block_shape = []
        for curr_axis in range(len(self.shape)):
            axis_size, axis_block_size = self.shape[curr_axis], self.block_shape[curr_axis]
            if curr_axis == axis or axis is None:
                if keepdims:
                    axis_size, axis_block_size = 1, 1
                else:
                    continue
            result_shape.append(axis_size)
            result_block_shape.append(axis_block_size)
        result_shape = tuple(result_shape)
        result_block_shape = tuple(result_block_shape)
        result_dtype = array_utils.get_reduce_output_type(op_name, self.dtype)
        result_grid = ArrayGrid(shape=result_shape,
                                block_shape=result_block_shape,
                                dtype=result_dtype.__name__)
        result = BlockArray(result_grid, self.system)

        if op_name in settings.np_pairwise_reduction_map:
            # Do a pairwise reduction with the pairwise reduction op.
            pairwise_op_name = settings.np_pairwise_reduction_map.get(op_name, op_name)
            if axis is None:
                reduced_block: Block = None
                for grid_entry in self.grid.get_entry_iterator():
                    if reduced_block is None:
                        reduced_block = result_blocks[grid_entry]
                        continue
                    next_block = result_blocks[grid_entry]
                    reduced_block = reduced_block.bop(pairwise_op_name, next_block, {})
                if result.shape == ():
                    result.blocks[()] = reduced_block
                else:
                    result.blocks[:] = reduced_block

            else:
                for result_grid_entry in result_grid.get_entry_iterator():
                    reduced_block: Block = None
                    for sum_dim in range(self.grid.grid_shape[axis]):
                        grid_entry = list(result_grid_entry)
                        if keepdims:
                            grid_entry[axis] = sum_dim
                        else:
                            grid_entry = grid_entry[:axis] + [sum_dim] + grid_entry[axis:]
                        grid_entry = tuple(grid_entry)
                        next_block: Block = result_blocks[grid_entry]
                        if reduced_block is None:
                            reduced_block = next_block
                        else:
                            reduced_block = reduced_block.bop(pairwise_op_name, next_block, {})
                    result.blocks[result_grid_entry] = reduced_block
        else:
            op_func = np.__getattribute__(op_name)
            if result.shape == ():
                result.blocks[()] = op_func(result_blocks, axis=axis, keepdims=keepdims)
            else:
                result.blocks = op_func(result_blocks, axis=axis, keepdims=keepdims)
        return result

    def __matmul__(self, other):
        if len(self.shape) > 2:
            return self.tensordot(other, 2)
        else:
            return self.tensordot(other, 1)

    def tensordot(self, other, axes=2):
        if not isinstance(other, BlockArray):
            raise ValueError("Cannot automatically construct BlockArray for tensor operations.")

        def basic_vector(ba: BlockArray, axis):
            if len(ba.shape) == 0:
                return False
            if len(ba.shape) == 1:
                return True
            size = ba.shape[axis]
            rest = list(ba.shape[:axis]) + list(ba.shape[axis + 1:])
            return np.sum(rest) == len(rest) <= 1 < size

        other = self.check_or_convert_other(other)
        if basic_vector(self, len(self.shape) - 1) and basic_vector(other, 0):
            return self._vecdot(other)
        elif len(self.shape) == 2 and (len(other.shape) == 1
                                       or (len(other.shape) == 2 and other.shape[1] == 1)):
            # Optimized matrix vector multiply.
            return self._matvec(other)
        else:
            return self._tensordot(other, axes)

    def _tensordot(self, other, axes):
        this_axes = self.grid.grid_shape[:-axes]
        this_sum_axes = self.grid.grid_shape[-axes:]
        other_axes = other.grid.grid_shape[axes:]
        other_sum_axes = other.grid.grid_shape[:axes]
        assert this_sum_axes == other_sum_axes
        result_shape = tuple(self.shape[:-axes] + other.shape[axes:])
        result_block_shape = tuple(self.block_shape[:-axes] + other.block_shape[axes:])
        result_grid = ArrayGrid(shape=result_shape,
                                block_shape=result_block_shape,
                                dtype=array_utils.get_bop_output_type("tensordot",
                                                                      self.dtype,
                                                                      other.dtype).__name__)
        assert result_grid.grid_shape == tuple(this_axes + other_axes)
        result = BlockArray(result_grid, self.system)
        this_dims = list(itertools.product(*map(range, this_axes)))
        other_dims = list(itertools.product(*map(range, other_axes)))
        sum_dims = list(itertools.product(*map(range, this_sum_axes)))
        for i in this_dims:
            for j in other_dims:
                grid_entry = tuple(i + j)
                result_block = None
                for k in sum_dims:
                    self_block: Block = self.blocks[tuple(i + k)]
                    other_block: Block = other.blocks[tuple(k + j)]
                    dotted_block = self_block.tensordot(other_block, axes=axes)
                    if result_block is None:
                        result_block = dotted_block
                    else:
                        result_block += dotted_block
                result.blocks[grid_entry] = result_block
        return result

    def _vecdot(self, other):
        assert self.shape[-1] == other.shape[0], str((self.shape[1], other.shape[0]))
        result_shape = tuple(self.shape[:-1] + other.shape[1:])
        result_block_shape = tuple(self.block_shape[:-1] + other.block_shape[1:])
        result_grid = ArrayGrid(shape=result_shape,
                                block_shape=result_block_shape,
                                dtype=self.dtype.__name__)
        result = BlockArray(result_grid, self.system)
        self_num_axes = len(self.grid.grid_shape)
        other_num_axes = len(other.grid.grid_shape)
        oids = []
        for i in range(self.grid.grid_shape[-1]):
            self_grid_entry = tuple(i if axis == self_num_axes-1 else 0
                                    for axis in range(self_num_axes))
            other_grid_entry = tuple(i if axis == 0 else 0 for axis in range(other_num_axes))
            self_block: Block = self.blocks[self_grid_entry]
            other_block: Block = other.blocks[other_grid_entry]
            if self_block.transposed != other_block.transposed:
                # The vectors are aligned if their transpositions satisfy the xor relation.
                if self_block.transposed:
                    # Use other grid entry for dot,
                    # because physically,
                    # other block is located on same node as self block.
                    sch_grid_entry = other_grid_entry
                    sch_grid_shape = other.grid.grid_shape
                elif other_block.transposed:
                    # Use self grid entry for dot.
                    sch_grid_entry = self_grid_entry
                    sch_grid_shape = self.grid.grid_shape
                else:
                    raise Exception("Impossible.")
            else:
                # They're either both transposed or not.
                # Either way, one will need to be transmitted, so transmit other.
                sch_grid_entry = self_grid_entry
                sch_grid_shape = self.grid.grid_shape
            dot_oid = self.system.bop("tensordot",
                                      a1=self_block.oid,
                                      a2=other_block.oid,
                                      a1_shape=self_block.shape,
                                      a2_shape=other_block.shape,
                                      a1_T=self_block.transposed,
                                      a2_T=other_block.transposed,
                                      axes=1,
                                      syskwargs={
                                          "grid_entry": sch_grid_entry,
                                          "grid_shape": sch_grid_shape
                                      })
            oids.append(dot_oid)
        result_grid_entry = tuple(0 for _ in range(len(result.grid.grid_shape)))
        result_oid = self.system.sum_reduce(*oids,
                                            syskwargs={
                                                "grid_entry": result_grid_entry,
                                                "grid_shape": result.grid.grid_shape
                                            })
        result.blocks[result_grid_entry].oid = result_oid
        return result

    def _matvec(self, other):
        # Schedule block matmult on existing block nodes of the matrix.
        # This is cheaper than moving matrix and vec blocks to result node.
        assert self.shape[1] == other.shape[0], str((self.shape[1], other.shape[0]))
        result_shape = tuple(self.shape[:1] + other.shape[1:])
        result_block_shape = tuple(self.block_shape[:1] + other.block_shape[1:])
        result_grid = ArrayGrid(shape=result_shape,
                                block_shape=result_block_shape,
                                dtype=self.dtype.__name__)
        result = BlockArray(result_grid, self.system)
        for i in range(self.grid.grid_shape[0]):
            row = []
            for j in range(self.grid.grid_shape[1]):
                grid_entry = (i, j)
                self_block: Block = self.blocks[grid_entry]
                if len(other.shape) == 2:
                    other_block: Block = other.blocks[(grid_entry[1], 0)]
                    result_grid_entry = (i, 0)
                else:
                    other_block: Block = other.blocks[grid_entry[1]]
                    result_grid_entry = (i,)
                if self_block.transposed:
                    # Reverse grid shape and entry to obtain virtual layout of matrix blocks.
                    sch_grid_shape = tuple(reversed(self.grid.grid_shape))
                    sch_grid_entry = tuple(reversed(grid_entry))
                else:
                    sch_grid_shape = self.grid.grid_shape
                    sch_grid_entry = grid_entry
                dot_oid = self.system.bop("tensordot",
                                          a1=self_block.oid,
                                          a2=other_block.oid,
                                          a1_shape=self_block.shape,
                                          a2_shape=other_block.shape,
                                          a1_T=self_block.transposed,
                                          a2_T=other_block.transposed,
                                          axes=1,
                                          syskwargs={
                                              "grid_entry": sch_grid_entry,
                                              "grid_shape": sch_grid_shape
                                          })
                row.append(dot_oid)
            result_oid = self.system.sum_reduce(*row,
                                                syskwargs={
                                                    "grid_entry": result_grid_entry,
                                                    "grid_shape": result.grid.grid_shape
                                                })
            result.blocks[result_grid_entry].oid = result_oid
        return result

    def __add__(self, other):
        other = self.check_or_convert_other(other)
        return BlockArray.from_blocks(self.blocks + other.blocks,
                                      result_shape=None,
                                      system=self.system)

    def __sub__(self, other):
        other = self.check_or_convert_other(other)
        return BlockArray.from_blocks(self.blocks - other.blocks,
                                      result_shape=None,
                                      system=self.system)

    def __mul__(self, other):
        other = self.check_or_convert_other(other)
        return BlockArray.from_blocks(self.blocks * other.blocks,
                                      result_shape=None,
                                      system=self.system)

    def __truediv__(self, other):
        other = self.check_or_convert_other(other)
        return BlockArray.from_blocks(self.blocks / other.blocks,
                                      result_shape=None,
                                      system=self.system)

    def __pow__(self, other):
        other = self.check_or_convert_other(other)
        return BlockArray.from_blocks(self.blocks ** other.blocks,
                                      result_shape=None,
                                      system=self.system)

    __iadd__ = __add__
    __isub__ = __sub__
    __imul__ = __mul__
    __imatmul__ = __matmul__
    __itruediv__ = __truediv__
    __ipow__ = __pow__

    # TODO (hme): Type check bool ops.
    def __bool__(self):
        # pylint: disable=no-member
        dtype = self.dtype
        if isinstance(dtype, type):
            # TODO (hme): Fix this strange issue.
            dtype = dtype()
        if isinstance(dtype, (bool, np.bool)) and np.sum(self.shape) == len(self.shape):
            return self.get().__bool__()
        return True

    def __inequality__(self, op, other):
        other = self.check_or_convert_other(other)
        assert other.shape == () or other.shape == self.shape, \
            "Currently supports comparison with scalars only."
        shape = array_utils.broadcast(self.shape, other.shape).shape
        block_shape = array_utils.broadcast_block_shape(self.shape, other.shape, self.block_shape)
        dtype = np.bool.__name__
        grid = ArrayGrid(shape, block_shape, dtype)
        result = BlockArray(grid, self.system)
        for grid_entry in result.grid.get_entry_iterator():
            if other.shape == ():
                other_block: Block = other.blocks.item()
            else:
                other_block: Block = other.blocks[grid_entry]
            result.blocks[grid_entry] = self.blocks[grid_entry].bop(op,
                                                                    other_block,
                                                                    args={})

        return result

    def __ge__(self, other):
        return self.__inequality__("ge", other)

    def __gt__(self, other):
        return self.__inequality__("gt", other)

    def __le__(self, other):
        return self.__inequality__("le", other)

    def __lt__(self, other):
        return self.__inequality__("lt", other)

    def __eq__(self, other):
        return self.__inequality__("eq", other)

    def __ne__(self, other):
        return self.__inequality__("ne", other)

    __radd__ = __add__

    def __rsub__(self, other):
        other = self.check_or_convert_other(other)
        return other - self

    __rmul__ = __mul__

    def __rmatmul__(self, other):
        other = self.check_or_convert_other(other)
        return other @ self

    def __rtruediv__(self, other):
        other = self.check_or_convert_other(other)
        return other / self

    def __rpow__(self, other):
        other = self.check_or_convert_other(other)
        return other ** self

    def __neg__(self):
        return -1 * self

    def __pos__(self):
        return self

    def astype(self, dtype):
        grid = ArrayGrid(self.shape, self.block_shape, dtype.__name__)
        result = BlockArray(grid, self.system)
        for grid_entry in result.grid.get_entry_iterator():
            result.blocks[grid_entry] = self.blocks[grid_entry].astype(dtype)
        return result


class Reshape(object):

    @staticmethod
    def compute_shape(shape, input_shape):
        size = np.product(shape)
        if -1 in input_shape:
            new_shape = []
            other_dim_prod = 1
            negative_one_seen = False
            for dim in input_shape:
                if dim == -1:
                    if negative_one_seen:
                        raise Exception("Only one -1 permitted in reshape.")
                    negative_one_seen = True
                    continue
                other_dim_prod *= dim
            if size % other_dim_prod != 0:
                raise Exception("Invalid shape.")
            for dim in input_shape:
                if dim == -1:
                    new_shape.append(size//other_dim_prod)
                else:
                    new_shape.append(dim)
        else:
            new_shape = input_shape
        assert np.product(shape) == np.product(new_shape)
        return new_shape

    def _group_index_lists_by_block(self, dst_slice_tuples,
                                    src_grid: ArrayGrid, dst_index_list,
                                    src_index_list):
        # TODO(hme): Keep this function here until it's needed for greater support of
        #  selection/assignment operations.
        # Block grid entries needed to write to given dst_slice_selection.
        src_blocks = {}
        dst_slice_np = np.array(dst_slice_tuples).T
        dst_index_arr = np.array(dst_index_list)
        src_index_arr = np.array(src_index_list)
        # Pick the smallest type to represent indices.
        # A set of these indices may be transmitted over the network,
        # so we want to pick the smallest encoding possible.
        index_types = [(2**8, np.uint8), (2**16, np.uint16),
                       (2**32, np.uint32), (2**64, np.uint64)]
        index_type = None
        for bound, curr_index_type in index_types:
            if np.all(np.array(src_grid.block_shape) < bound) and np.all(dst_slice_np[1] < bound):
                index_type = curr_index_type
                break
        if index_type is None:
            raise Exception("Unable to encode block indices, blocks are too large.")
        for grid_entry in src_grid.get_entry_iterator():
            src_slice_np = np.array(src_grid.get_slice_tuples(grid_entry)).T
            index_pairs = []
            for i in range(src_index_arr.shape[0]):
                src_index = src_index_arr[i]
                dst_index = dst_index_arr[i]
                if np.all((src_slice_np[0] <= src_index) & (src_index < src_slice_np[1])):
                    index_pair = ((dst_index - dst_slice_np[0]).astype(index_type),
                                  (src_index - src_slice_np[0]).astype(index_type))
                    index_pairs.append(index_pair)
            if len(index_pairs) > 0:
                src_blocks[grid_entry] = index_pairs
        return src_blocks

    def _arbitrary_reshape(self, arr: BlockArray, shape, block_shape) -> BlockArray:
        # This is the worst-case scenario.
        # Generate index mappings per block, and group source indices to minimize
        # RPCs and generation of new objects.
        system = arr.system
        dst_arr = BlockArray.empty(shape=shape, block_shape=block_shape,
                                   dtype=arr.dtype, system=system)
        for dst_grid_entry in dst_arr.grid.get_entry_iterator():
            dst_block: Block = dst_arr.blocks[dst_grid_entry]
            dst_slice_selection = dst_arr.grid.get_slice(dst_grid_entry)
            dst_index_list = array_utils.slice_sel_to_index_list(dst_slice_selection)
            src_index_list = array_utils.translate_index_list(dst_index_list, shape, arr.shape)
            src_blocks = self._group_index_lists_by_block(
                dst_arr.grid.get_slice_tuples(dst_grid_entry),
                arr.grid,
                dst_index_list,
                src_index_list
            )
            for src_grid_entry in src_blocks:
                src_block: Block = arr.blocks[src_grid_entry]
                index_pairs = src_blocks[src_grid_entry]
                syskwargs = {"grid_entry": dst_grid_entry, "grid_shape": dst_arr.grid.grid_shape}
                dst_block.oid = system.update_block_by_index(dst_block.oid,
                                                             src_block.oid,
                                                             index_pairs,
                                                             syskwargs=syskwargs)
        return dst_arr

    def _block_shape_reshape(self, arr, block_shape):
        rarr: BlockArray = BlockArray.empty(arr.shape, block_shape, arr.dtype, arr.system)
        for grid_entry in rarr.grid.get_entry_iterator():
            grid_entry_slice = rarr.grid.get_slice(grid_entry)
            # TODO (hme): This could be less costly.
            rarr[grid_entry_slice] = arr[grid_entry_slice]
        return rarr

    def _strip_ones(self, shape):
        return tuple(filter(lambda x: x != 1, shape))

    def _is_simple_reshape(self, arr: BlockArray, shape, block_shape):
        # Is the reshape a difference of factors of 1?
        # Strip out 1s and compare.
        return (self._strip_ones(shape) == self._strip_ones(arr.shape) and
                self._strip_ones(block_shape) == self._strip_ones(arr.block_shape))

    def _simple_reshape(self, arr, shape, block_shape):
        # Reshape the array of blocks only.
        # This is only used when the difference in shape are factors of 1s,
        # and the ordering of other factors are maintained.

        # Check assumptions.
        assert len(self._strip_ones(arr.shape)) == len(self._strip_ones(shape))

        # Create new grid, and perform reshape on blocks
        # to simplify access to source blocks.
        grid = ArrayGrid(shape, block_shape, dtype=arr.dtype.__name__)
        src_blocks = arr.blocks.reshape(grid.grid_shape)
        rarr = BlockArray(grid, arr.system)
        for grid_entry in grid.get_entry_iterator():
            src_block: Block = src_blocks[grid_entry]
            dst_block: Block = rarr.blocks[grid_entry]
            syskwargs = {"grid_entry": grid_entry, "grid_shape": grid.grid_shape}
            dst_block.oid = arr.system.reshape(src_block.oid,
                                               dst_block.shape,
                                               syskwargs=syskwargs)
        return rarr

    def _validate(self, arr, shape, block_shape):
        assert -1 not in shape
        assert -1 not in block_shape
        assert len(shape) == len(block_shape)
        assert np.product(arr.shape) == np.product(shape)

    def __call__(self, arr: BlockArray, shape, block_shape):
        self._validate(arr, shape, block_shape)
        if arr.shape == shape and arr.block_shape == block_shape:
            return arr
        elif self._is_simple_reshape(arr, shape, block_shape):
            return self._simple_reshape(arr, shape, block_shape)
        elif arr.shape == shape and arr.block_shape != block_shape:
            return self._block_shape_reshape(arr, block_shape)
        elif arr.shape != shape and arr.block_shape == block_shape:
            # Just do full reshape for this case as well.
            # Though there may be a better solution, we generally expect
            # the block shape to change with array shape.
            return self._arbitrary_reshape(arr, shape, block_shape)
        else:
            assert arr.shape != shape and arr.block_shape != block_shape
            return self._arbitrary_reshape(arr, shape, block_shape)<|MERGE_RESOLUTION|>--- conflicted
+++ resolved
@@ -160,7 +160,6 @@
             new_block_shape.append(b)
         return self.reshape(new_shape, new_block_shape)
 
-<<<<<<< HEAD
     def swapaxes(self, axis1, axis2):
         meta_swap = self.grid.to_meta()
         shape = list(meta_swap["shape"])
@@ -186,8 +185,6 @@
         return rarr_swap
 
 
-=======
->>>>>>> 023bf1e6
     def __getattr__(self, item):
         if item == "__array_priority__" or item == "__array_struct__":
             # This is triggered by a numpy array on the LHS.
