# coding=utf-8
# Copyright (C) 2020 NumS Development Team.
#
# Licensed under the Apache License, Version 2.0 (the "License");
# you may not use this file except in compliance with the License.
# You may obtain a copy of the License at
#
#     http://www.apache.org/licenses/LICENSE-2.0
#
# Unless required by applicable law or agreed to in writing, software
# distributed under the License is distributed on an "AS IS" BASIS,
# WITHOUT WARRANTIES OR CONDITIONS OF ANY KIND, either express or implied.
# See the License for the specific language governing permissions and
# limitations under the License.


import argparse

from nums.core import settings
from nums.core.systems import utils as systems_utils


# pylint: disable = import-outside-toplevel


def execute(module_name, print_missing):
    if module_name == "api":
        return api_coverage(print_missing)
    elif module_name == "random":
        return random_coverage(print_missing)
    elif module_name == "linalg":
        return linalg_coverage(print_missing)
    elif module_name == "fft":
        return fft_coverage(print_missing)
    else:
        raise Exception("Unknown module %s" % module_name)
<<<<<<< HEAD
    return module_coverage(
        module_name, print_missing, count_fallback, numpy_module, nums_module
    )


def module_coverage(
    module_name,
    print_missing,
    count_fallback,
    numpy_module,
    nums_module,
    ignore=None,
    fallback=None,
):
=======


def module_coverage(module_name, print_missing,
                    numpy_module, nums_module, ignore=None, fallback=None):
>>>>>>> 027b71ae

    print()
    print("-" * 75)
    print(module_name)
    print("-" * 75)

    for name, func in systems_utils.get_module_functions(nums_module).items():
        if name in ("_not_implemented", "_instance", "_default_to_numpy", "reset"):
            continue
        if getattr(numpy_module, name, None) is None:
            raise Exception("Implemented method that does not exist! %s" % name)

    ignore = [] if ignore is None else ignore
    fallback = [] if fallback is None else fallback
    coverage = 0.0
    total = 0.0
    fallback_coverage = 0.0
    missing = []
    for name, func in systems_utils.get_module_functions(numpy_module).items():
        if name in ignore:
            continue
        total += 1.0
        if name in fallback:
            fallback_coverage += 1.0
            continue
        print_tuple = name, "Unavailable"
        try:
            doc_lines = func.__doc__.split("\n")
            descr = ""
            for line in doc_lines:
                descr = line.strip()
                if len(descr) != 0:
                    break
            print_tuple = name, descr
        except Exception as _:
            try:
                print_tuple = name, func.__code__.co_varnames
            except Exception as _:
                pass
        if getattr(nums_module, name, None) is None:
            print("Missing %s: %s" % print_tuple)
            missing.append("%s" % name)
        else:
            coverage += 1.0

    print("-" * 75)
    print(module_name)
<<<<<<< HEAD
    print("-" * 75)
    print("coverage", coverage)
    print("total", total)
    print("percent covered", "%.1f" % (coverage / total * 100))
=======
    print("-"*75)
    print("scalable coverage", coverage)
    print("fallback coverage", fallback_coverage)
    print("total coverage", coverage + fallback_coverage)
    print("total functions", total)
    print("scalable percent covered", "%.1f" % (coverage / total * 100))
    print("fallback percent covered", "%.1f" % (fallback_coverage / total * 100))
    print("total percent covered", "%.1f" % ((coverage + fallback_coverage) / total * 100))
>>>>>>> 027b71ae
    if print_missing:
        print(str(missing))


def api_coverage(print_missing):
    # pylint: disable = unused-variable

    # Functions ignored for various reasons.
    ignore = {
        "_add_newdoc_ufunc",
        "add_docstring",
        "add_newdoc",
        "add_newdoc_ufunc",
        # Deprecated
        "alen",
        # Order is generally not applicable w/ GPU backend.
        "asanyarray",
        "ascontiguousarray",
        "asfarray",
        "asfortranarray",
        # There are no plans to provide a matrix type.
        "asmatrix",
        "array2string",
        "base_repr",
        "binary_repr",
        "block",
        "bmat",
        "broadcast_arrays",
        "broadcast_to",
        "busday_count",
        "busday_offset",
        "byte_bounds",
        "compare_chararrays",
        "datetime_as_string",
        "datetime_data",
        "deprecate",
        "deprecate_with_doc",
        "disp",
        "fastCopyAndTranspose",
        "format_float_positional",
        "format_float_scientific",
        "get_array_wrap",
        "get_include",
        "get_printoptions",
        "getbufsize",
        "geterr",
        "geterrcall",
        "geterrobj",
        "info",
        "is_busday",
        "isfortran",
        "isnat",
        "issctype",
        "issubclass_",
        "issubdtype",
        "issubsctype",
        "iterable",
        "lookfor",
        "mat",
        "may_share_memory",
        "ndfromtxt",
        "nested_iters",
        "printoptions",
        "recfromcsv",
        "recfromtxt",
        "safe_eval",
        "set_numeric_ops",
        "set_printoptions",
        "set_string_function",
        "setbufsize",
        "seterr",
        "seterrcall",
        "seterrobj",
        "show_config",
        "source",
        "typename",
        "mafromtxt",
        "mask_indices",
        # unclear whether we'll ever support these I/O operations.
        "loads",
        "load",
        "save",
        "savez",
        "savez_compressed",
        "genfromtxt",
        "fromregex",
        "fromstring",
        # Memory ops that can't be supported.
        "copyto",
    }

<<<<<<< HEAD
    not_implemented = {
        "array_repr",
        "array_str",
        "can_cast",
        "find_common_type",
        "savetxt",
        "shares_memory",
    }

    import numpy as numpy_module
    import nums.numpy.api as nums_module

    module_coverage(
        "api",
        print_missing,
        count_fallback,
        numpy_module,
        nums_module,
        ignore=ignore,
        fallback=settings.fallback,
    )
=======
    import numpy as numpy_module
    import nums.numpy.api as nums_module
    module_coverage("api", print_missing,
                    numpy_module, nums_module, ignore=ignore, fallback=settings.fallback)


def random_coverage(print_missing):
    ignore = ["__RandomState_ctor"]

    import numpy.random as numpy_module
    import nums.numpy.random as nums_module
    module_coverage("api", print_missing,
                    numpy_module, nums_module, ignore=ignore, fallback=settings.fallback)


def linalg_coverage(print_missing):
    ignore = []

    import numpy.linalg as numpy_module
    import nums.numpy.linalg as nums_module
    module_coverage("api", print_missing,
                    numpy_module, nums_module, ignore=ignore, fallback=settings.fallback)


def fft_coverage(print_missing):
    ignore = []

    import numpy.fft as numpy_module
    import nums.numpy.fft as nums_module
    module_coverage("api", print_missing,
                    numpy_module, nums_module, ignore=ignore, fallback=settings.fallback)
>>>>>>> 027b71ae


def main():
    parser = argparse.ArgumentParser()
<<<<<<< HEAD
    parser.add_argument(
        "--module-name",
        default="api",
        help="Which module to test.",
        choices={"api", "random", "linalg", "fft"},
    )

    parser.add_argument(
        "--count-fallback",
        action="store_true",
        help="Include fallback functions " "in converage.",
    )

    parser.add_argument(
        "--print-missing",
        action="store_true",
        help="Output array of missing " "values.",
    )
=======
    parser.add_argument('--module-name', default="api", help='Which module to test.',
                        choices={"api", "random", "linalg", "fft"})

    parser.add_argument('--print-missing', action="store_true", help='Output array of missing '
                                                                     'values.')
>>>>>>> 027b71ae

    args = parser.parse_args()
    args_dict = dict(vars(args).items())
    execute(**args_dict)


if __name__ == "__main__":
    main()<|MERGE_RESOLUTION|>--- conflicted
+++ resolved
@@ -34,32 +34,15 @@
         return fft_coverage(print_missing)
     else:
         raise Exception("Unknown module %s" % module_name)
-<<<<<<< HEAD
-    return module_coverage(
-        module_name, print_missing, count_fallback, numpy_module, nums_module
-    )
-
-
-def module_coverage(
-    module_name,
-    print_missing,
-    count_fallback,
-    numpy_module,
-    nums_module,
-    ignore=None,
-    fallback=None,
-):
-=======
 
 
 def module_coverage(module_name, print_missing,
                     numpy_module, nums_module, ignore=None, fallback=None):
->>>>>>> 027b71ae
 
     print()
-    print("-" * 75)
+    print("-"*75)
     print(module_name)
-    print("-" * 75)
+    print("-"*75)
 
     for name, func in systems_utils.get_module_functions(nums_module).items():
         if name in ("_not_implemented", "_instance", "_default_to_numpy", "reset"):
@@ -100,14 +83,8 @@
         else:
             coverage += 1.0
 
-    print("-" * 75)
+    print("-"*75)
     print(module_name)
-<<<<<<< HEAD
-    print("-" * 75)
-    print("coverage", coverage)
-    print("total", total)
-    print("percent covered", "%.1f" % (coverage / total * 100))
-=======
     print("-"*75)
     print("scalable coverage", coverage)
     print("fallback coverage", fallback_coverage)
@@ -116,7 +93,6 @@
     print("scalable percent covered", "%.1f" % (coverage / total * 100))
     print("fallback percent covered", "%.1f" % (fallback_coverage / total * 100))
     print("total percent covered", "%.1f" % ((coverage + fallback_coverage) / total * 100))
->>>>>>> 027b71ae
     if print_missing:
         print(str(missing))
 
@@ -126,111 +102,37 @@
 
     # Functions ignored for various reasons.
     ignore = {
-        "_add_newdoc_ufunc",
-        "add_docstring",
-        "add_newdoc",
-        "add_newdoc_ufunc",
+        '_add_newdoc_ufunc', 'add_docstring', 'add_newdoc', 'add_newdoc_ufunc',
         # Deprecated
-        "alen",
+        'alen',
         # Order is generally not applicable w/ GPU backend.
-        "asanyarray",
-        "ascontiguousarray",
-        "asfarray",
-        "asfortranarray",
+        'asanyarray', 'ascontiguousarray', 'asfarray', 'asfortranarray',
         # There are no plans to provide a matrix type.
-        "asmatrix",
-        "array2string",
-        "base_repr",
-        "binary_repr",
-        "block",
-        "bmat",
-        "broadcast_arrays",
-        "broadcast_to",
-        "busday_count",
-        "busday_offset",
-        "byte_bounds",
-        "compare_chararrays",
-        "datetime_as_string",
-        "datetime_data",
-        "deprecate",
-        "deprecate_with_doc",
-        "disp",
-        "fastCopyAndTranspose",
-        "format_float_positional",
-        "format_float_scientific",
-        "get_array_wrap",
-        "get_include",
-        "get_printoptions",
-        "getbufsize",
-        "geterr",
-        "geterrcall",
-        "geterrobj",
-        "info",
-        "is_busday",
-        "isfortran",
-        "isnat",
-        "issctype",
-        "issubclass_",
-        "issubdtype",
-        "issubsctype",
-        "iterable",
-        "lookfor",
-        "mat",
-        "may_share_memory",
-        "ndfromtxt",
-        "nested_iters",
-        "printoptions",
-        "recfromcsv",
-        "recfromtxt",
-        "safe_eval",
-        "set_numeric_ops",
-        "set_printoptions",
-        "set_string_function",
-        "setbufsize",
-        "seterr",
-        "seterrcall",
-        "seterrobj",
-        "show_config",
-        "source",
-        "typename",
-        "mafromtxt",
-        "mask_indices",
+        'asmatrix', 'array2string',
+        'base_repr', 'binary_repr', 'block', 'bmat', 'broadcast_arrays',
+        'broadcast_to', 'busday_count', 'busday_offset', 'byte_bounds',
+        'compare_chararrays',
+        'datetime_as_string', 'datetime_data', 'deprecate', 'deprecate_with_doc', 'disp',
+        'fastCopyAndTranspose', 'format_float_positional', 'format_float_scientific',
+        'get_array_wrap', 'get_include', 'get_printoptions',
+        'getbufsize', 'geterr', 'geterrcall', 'geterrobj',
+        'info', 'is_busday', 'isfortran', 'isnat',
+        'issctype', 'issubclass_', 'issubdtype', 'issubsctype', 'iterable',
+        'lookfor',
+        'mat', 'may_share_memory',
+        'ndfromtxt', 'nested_iters',
+        'printoptions', 'recfromcsv', 'recfromtxt',
+        'safe_eval', 'set_numeric_ops', 'set_printoptions', 'set_string_function', 'setbufsize',
+        'seterr', 'seterrcall', 'seterrobj', 'show_config', 'source', 'typename',
+        'mafromtxt', 'mask_indices',
         # unclear whether we'll ever support these I/O operations.
-        "loads",
-        "load",
-        "save",
-        "savez",
-        "savez_compressed",
-        "genfromtxt",
-        "fromregex",
-        "fromstring",
+        'loads', 'load', 'save',
+        'savez', 'savez_compressed',
+        'genfromtxt', 'fromregex', 'fromstring',
         # Memory ops that can't be supported.
-        "copyto",
+        'copyto',
     }
 
-<<<<<<< HEAD
-    not_implemented = {
-        "array_repr",
-        "array_str",
-        "can_cast",
-        "find_common_type",
-        "savetxt",
-        "shares_memory",
-    }
-
-    import numpy as numpy_module
-    import nums.numpy.api as nums_module
-
-    module_coverage(
-        "api",
-        print_missing,
-        count_fallback,
-        numpy_module,
-        nums_module,
-        ignore=ignore,
-        fallback=settings.fallback,
-    )
-=======
     import numpy as numpy_module
     import nums.numpy.api as nums_module
     module_coverage("api", print_missing,
@@ -262,37 +164,15 @@
     import nums.numpy.fft as nums_module
     module_coverage("api", print_missing,
                     numpy_module, nums_module, ignore=ignore, fallback=settings.fallback)
->>>>>>> 027b71ae
 
 
 def main():
     parser = argparse.ArgumentParser()
-<<<<<<< HEAD
-    parser.add_argument(
-        "--module-name",
-        default="api",
-        help="Which module to test.",
-        choices={"api", "random", "linalg", "fft"},
-    )
-
-    parser.add_argument(
-        "--count-fallback",
-        action="store_true",
-        help="Include fallback functions " "in converage.",
-    )
-
-    parser.add_argument(
-        "--print-missing",
-        action="store_true",
-        help="Output array of missing " "values.",
-    )
-=======
     parser.add_argument('--module-name', default="api", help='Which module to test.',
                         choices={"api", "random", "linalg", "fft"})
 
     parser.add_argument('--print-missing', action="store_true", help='Output array of missing '
                                                                      'values.')
->>>>>>> 027b71ae
 
     args = parser.parse_args()
     args_dict = dict(vars(args).items())
