# Copyright (C) 2020 NumS Development Team.
#
# Licensed under the Apache License, Version 2.0 (the "License");
# you may not use this file except in compliance with the License.
# You may obtain a copy of the License at
#
#     http://www.apache.org/licenses/LICENSE-2.0
#
# Unless required by applicable law or agreed to in writing, software
# distributed under the License is distributed on an "AS IS" BASIS,
# WITHOUT WARRANTIES OR CONDITIONS OF ANY KIND, either express or implied.
# See the License for the specific language governing permissions and
# limitations under the License.


import os
from pathlib import Path

pj = lambda *paths: os.path.abspath(os.path.expanduser(os.path.join(*paths)))
core_root = os.path.abspath(os.path.dirname(__file__))
package_root = pj(core_root, "../")
project_root = pj(package_root, "../")
data_dir = pj(project_root, "data")
Path(data_dir).mkdir(parents=True, exist_ok=True)


# Backend settings.
backend_name = os.environ.get("NUMS_BACKEND", "ray")
# TODO (hme):
#  - Make cluster shape an environment variable.
#  - use_head should be an environment variable.
use_head = True
head_ip = os.environ.get("NUMS_HEAD_IP", None)

# An address to which the backend client should connect.
address = None


# Compute settings.
kernel_name = os.environ.get("NUMS_KERNEL", "numpy")


# Device grid settings.
num_cpus = None
<<<<<<< HEAD
num_gpus = None
cluster_shape = (1, 1)
device_grid_name = os.environ.get("NUMS_DEVICE_GRID", "packed")
=======
cluster_shape = None
device_grid_name = os.environ.get("NUMS_DEVICE_GRID", "cyclic")
>>>>>>> 5ffb6423


# NumPy operator map.
np_ufunc_map = {
    "truediv": "true_divide",
    "sub": "subtract",
    "pow": "power",
    "mult": "multiply",
    "mul": "multiply",
    "tensordot": "multiply",
    "lt": "less",
    "le": "less_equal",
    "gt": "greater",
    "ge": "greater_equal",
    "eq": "equal",
    "ne": "not_equal",
}

np_bop_reduction_set = {"min", "amin", "max", "amax", "nanmax", "nanmin", "nansum"}

# Fallback on NumPy for these operations.
# This is achieved by converting the block array to a single block, performing the operation,
# and converting back to the original block shape.
doctest_fallbacks = {
    "argwhere",
    "asscalar",
    "clip",
    "compress",
    "convolve",
    "corrcoef",
    "cumprod",
    "cumproduct",
    "cumsum",
    "diag_indices_from",
    "diagflat",
    "fix",
    "fromiter",
    "full",
    "msort",
    "nancumprod",
    "nancumsum",
    "nanprod",
    "partition",
    "polysub",
    "product",
    "ravel_multi_index",
    "repeat",
    "resize",
    "roll",
    "roots",
    "rot90",
    "round",
    "round_",
    "searchsorted",
    "setdiff1d",
    "setxor1d",
    "sometrue",
    "sort_complex",
    "swapaxes",
    "tile",
    "trapz",
    "tri",
    "tril",
    "tril_indices_from",
    "triu",
    "triu_indices_from",
    "union1d",
}

tested_fallbacks = {
    "angle",
    "append",
    "argsort",
    "around",
    "apply_along_axis",
    "apply_over_axes",
    "bartlett",
    "cov",
    "kaiser",
}

untested_fallbacks = {
    "array_split",
    "argpartition",
    "asarray",
    "asarray_chkfinite",
    "average",
    "bincount",
    "blackman",
    "choose",
    "common_type",
    "correlate",
    "count_nonzero",
    "cross",
    "delete",
    "diag_indices",
    "diagonal",
    "diff",
    "digitize",
    "divmod",
    "dot",
    "dsplit",
    "ediff1d",
    "einsum",
    "einsum_path",
    "extract",
    "fill_diagonal",
    "flatnonzero",
    "flip",
    "fliplr",
    "flipud",
    "frexp",
    "frombuffer",
    "fromfile",
    "fromfunction",
    "frompyfunc",
    "full_like",
    "geomspace",
    "gradient",
    "hamming",
    "hanning",
    "histogram",
    "histogram2d",
    "histogram_bin_edges",
    "histogramdd",
    "hsplit",
    "i0",
    "imag",
    "in1d",
    "indices",
    "insert",
    "interp",
    "intersect1d",
    "isclose",
    "iscomplex",
    "iscomplexobj",
    "isin",
    "isneginf",
    "isposinf",
    "isreal",
    "isrealobj",
    "isscalar",
    "ix_",
    "kron",
    "lexsort",
    "maximum_sctype",
    "median",
    "meshgrid",
    "min_scalar_type",
    "mintypecode",
    "modf",
    "moveaxis",
    "nan_to_num",
    "nanargmax",
    "nanargmin",
    "nanmedian",
    "nanpercentile",
    "nanquantile",
    "nonzero",
    "obj2sctype",
    "packbits",
    "pad",
    "percentile",
    "piecewise",
    "place",
    "poly",
    "polyadd",
    "polyder",
    "polydiv",
    "polyfit",
    "polyint",
    "polymul",
    "polyval",
    "prod",
    "promote_types",
    "ptp",
    "put",
    "put_along_axis",
    "putmask",
    "quantile",
    "ravel",
    "real",
    "real_if_close",
    "require",
    "result_type",
    "rollaxis",
    "sctype2char",
    "select",
    "sinc",
    "sort",
    "stack",
    "take",
    "take_along_axis",
    "trace",
    "tril_indices",
    "trim_zeros",
    "triu_indices",
    "unique",
    "unpackbits",
    "unravel_index",
    "unwrap",
    "vander",
    "vdot",
    "vsplit",
    "who",
}

excluded_fallbacks = set()
assert (
    len(doctest_fallbacks & tested_fallbacks & untested_fallbacks & excluded_fallbacks)
    == 0
)
fallback = doctest_fallbacks | tested_fallbacks | untested_fallbacks<|MERGE_RESOLUTION|>--- conflicted
+++ resolved
@@ -42,14 +42,9 @@
 
 # Device grid settings.
 num_cpus = None
-<<<<<<< HEAD
 num_gpus = None
-cluster_shape = (1, 1)
-device_grid_name = os.environ.get("NUMS_DEVICE_GRID", "packed")
-=======
 cluster_shape = None
 device_grid_name = os.environ.get("NUMS_DEVICE_GRID", "cyclic")
->>>>>>> 5ffb6423
 
 
 # NumPy operator map.
