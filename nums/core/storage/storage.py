# coding=utf-8
# Copyright (C) 2020 NumS Development Team.
#
# Licensed under the Apache License, Version 2.0 (the "License");
# you may not use this file except in compliance with the License.
# You may obtain a copy of the License at
#
#     http://www.apache.org/licenses/LICENSE-2.0
#
# Unless required by applicable law or agreed to in writing, software
# distributed under the License is distributed on an "AS IS" BASIS,
# WITHOUT WARRANTIES OR CONDITIONS OF ANY KIND, either express or implied.
# See the License for the specific language governing permissions and
# limitations under the License.


import itertools
import logging
import os
import pickle
from typing import Tuple, Any

import boto3
import numpy as np

<<<<<<< HEAD
from nums.core.array import utils as array_utils
from nums.core.storage.utils import Batch


class ArrayGrid(object):
    # TODO (hme): Move to array module.

    @classmethod
    def from_meta(cls, d: dict):
        return cls(**d)

    def __init__(self, shape: Tuple, block_shape: Tuple, dtype: str):
        self.shape = tuple(shape)
        self.block_shape = tuple(np.min([shape, block_shape], axis=0))
        self.dtype = dict if dtype == "dict" else getattr(np, dtype)
        self.grid_shape = []
        self.grid_slices = []
        for i in range(len(self.shape)):
            dim = self.shape[i]
            block_dim = block_shape[i]
            if dim == 0:
                # Special case of empty array.
                axis_slices = []
            else:
                axis_slices = Batch(dim, block_dim).batches
            self.grid_slices.append(axis_slices)
            self.grid_shape.append(len(axis_slices))
        self.grid_shape = tuple(self.grid_shape)

    def to_meta(self) -> dict:
        return {
            "shape": self.shape,
            "block_shape": self.block_shape,
            "dtype": self.dtype.__name__,
        }

    def copy(self):
        return self.from_meta(self.to_meta())

    def get_entry_iterator(self) -> Iterator[Tuple]:
        if 0 in self.shape:
            return []
        return itertools.product(*map(range, self.grid_shape))

    def get_slice(self, grid_entry):
        slices = []
        for axis, slice_index in enumerate(grid_entry):
            slices.append(slice(*self.grid_slices[axis][slice_index]))
        return tuple(slices)

    def get_slice_tuples(self, grid_entry: Tuple) -> List[Tuple[slice]]:
        slice_tuples = []
        for axis, slice_index in enumerate(grid_entry):
            slice_tuples.append(tuple(self.grid_slices[axis][slice_index]))
        return slice_tuples

    def get_block_shape(self, grid_entry: Tuple):
        slice_tuples = self.get_slice_tuples(grid_entry)
        block_shape = []
        for slice_tuple in slice_tuples:
            block_shape.append(slice_tuple[1] - slice_tuple[0])
        return tuple(block_shape)

    def nbytes(self):
        if array_utils.is_float(self.dtype, type_test=True):
            dtype = np.finfo(self.dtype).dtype
        elif array_utils.is_int(self.dtype, type_test=True) or array_utils.is_uint(
            self.dtype, type_test=True
        ):
            dtype = np.iinfo(self.dtype).dtype
        elif array_utils.is_complex(self.dtype, type_test=True):
            dtype = np.dtype(self.dtype)
        elif self.dtype in (bool, np.bool_):
            dtype = np.dtype(np.bool_)
        else:
            raise ValueError("dtype %s not supported" % str(self.dtype))

        dtype_nbytes = dtype.alignment
        nbytes = np.product(self.shape) * dtype_nbytes
        return nbytes
=======
from nums.core.grid.grid import ArrayGrid
>>>>>>> fbd8f680


class StoredArray(object):
    # TODO (hme): This is no longer a useful abstraction.

    def __init__(self, filename: str, grid: ArrayGrid):
        self.filename = filename
        self.dirname, self.array_name = os.path.split(self.filename)
        self.grid = grid

    def init_grid(self):
        self.grid = self.get_grid()

    def get_key(self, grid_entry: Tuple):
        index_str = "_".join(map(str, grid_entry))
        return "%s_%s" % (self.array_name, index_str)

    def get_meta_key(self):
        return "%s_meta" % self.array_name

    def put(self, grid_entry: Tuple, block: np.ndarray) -> Any:
        raise NotImplementedError()

    def get(self, grid_entry: Tuple) -> np.ndarray:
        raise NotImplementedError()

    def delete(self, grid_entry: Tuple) -> Any:
        raise NotImplementedError()

    def get_grid(self) -> ArrayGrid:
        raise NotImplementedError()

    def put_grid(self, array_grid: ArrayGrid) -> Any:
        raise NotImplementedError()

    def delete_grid(self) -> Any:
        raise NotImplementedError()

    def del_array(self) -> Any:
        raise NotImplementedError()

    def put_array(self, arr: np.ndarray):
        grid_entry_iterator = self.grid.get_entry_iterator()
        for grid_entry in grid_entry_iterator:
            grid_slice = self.grid.get_slice(grid_entry)
            block = arr[grid_slice]
            self.put(grid_entry, block)

    def get_array(self):
        grid_shape = self.grid.grid_shape
        result = np.zeros(shape=self.grid.shape)
        iterator = list(itertools.product(*map(range, grid_shape)))
        block_shape = np.array(self.grid.block_shape, dtype=np.int)
        for grid_entry in iterator:
            start = block_shape * grid_entry
            entry_shape = np.array(self.grid.get_block_shape(grid_entry), dtype=np.int)
            end = start + entry_shape
            slices = tuple(map(lambda item: slice(*item), zip(*(start, end))))
            result[slices] = self.get(grid_entry)
        return result


class StoredArrayS3(StoredArray):
    def __init__(self, filename: str, grid: ArrayGrid = None):
        self.client = boto3.client("s3")
        super(StoredArrayS3, self).__init__(filename, grid)
        if self.filename[0] == "/":
            raise Exception("Leading / in s3 filename: %s" % filename)
        fileparts = self.filename.split("/")
        self.container_name = fileparts[0]
        self.array_name = "/".join(fileparts[1:])

    def put(self, grid_entry: Tuple, block: np.ndarray) -> Any:
        block_bytes = block.tobytes()
        response = self.client.put_object(
            Bucket=self.container_name,
            Key=self.get_key(grid_entry),
            Body=block_bytes,
        )
        return response

    def get(self, grid_entry: Tuple) -> np.ndarray:
        try:
            response = self.client.get_object(
                Bucket=self.container_name,
                Key=self.get_key(grid_entry),
            )
        except Exception as e:
<<<<<<< HEAD
            logging.getLogger().error(
                "[Error] StoredArrayS3: Failed to get %s %s",
                self.container_name,
                self.get_key(grid_entry),
            )
=======
            logging.getLogger(__name__).error("[Error] StoredArrayS3: Failed to get %s %s",
                                              self.container_name,
                                              self.get_key(grid_entry))
>>>>>>> fbd8f680
            raise e
        block_bytes = response["Body"].read()
        dtype = self.grid.dtype
        shape = self.grid.get_block_shape(grid_entry)
        try:
            block = np.frombuffer(block_bytes, dtype=dtype).reshape(shape)
        except Exception as e:
<<<<<<< HEAD
            logging.getLogger().error(
                "[Error] StoredArrayS3: Failed to read from buffer %s %s",
                self.container_name,
                self.get_key(grid_entry),
            )
=======
            logging.getLogger(__name__).error("[Error] StoredArrayS3: "
                                              "Failed to read from buffer %s %s",
                                              self.container_name,
                                              self.get_key(grid_entry))
>>>>>>> fbd8f680
            raise e
        return block

    def delete(self, grid_entry: Tuple) -> Any:
        objects = [{"Key": self.get_key(grid_entry)}]
        response = self.client.delete_objects(
            Bucket=self.container_name,
            Delete={
                "Objects": objects,
            },
        )
        return response

    def delete_grid(self) -> Any:
        objects = [{"Key": self.get_meta_key()}]
        response = self.client.delete_objects(
            Bucket=self.container_name,
            Delete={
                "Objects": objects,
            },
        )
        return response

    def put_grid(self, array_grid: ArrayGrid) -> Any:
        self.grid = array_grid
        body = pickle.dumps(self.grid.to_meta())
        response = self.client.put_object(
            Bucket=self.container_name,
            Key=self.get_meta_key(),
            Body=body,
        )
        return response

    def get_grid(self) -> ArrayGrid:
        try:
            response = self.client.get_object(
                Bucket=self.container_name, Key=self.get_meta_key()
            )
            meta_dict = pickle.loads(response["Body"].read())
            return ArrayGrid.from_meta(meta_dict)
        except Exception as _:
            return None

    def del_array(self):
        objects = []
        grid_entry_iterator = self.grid.get_entry_iterator()
        for grid_entry in grid_entry_iterator:
            objects.append({"Key": self.get_key(grid_entry)})
        response = self.client.delete_objects(
            Bucket=self.container_name,
            Delete={
                "Objects": objects,
            },
        )
        return response


class BimodalGaussian(object):
    @classmethod
    def get_dataset(cls, n, d, p=0.9, seed=1, dtype=np.float64, theta=None):
        return cls(10, 2, 30, 4, dim=d, seed=seed, dtype=dtype).sample(
            n, p=p, theta=theta
        )

    def __init__(self, mu1, sigma1, mu2, sigma2, dim=2, seed=1337, dtype=np.float64):
        self.dtype = dtype
        self.seed = seed
        self.rs = np.random.RandomState(self.seed)
        self.dim = dim
        self.mu1 = self.to_arr(mu1, 1)
        self.sigma1 = self.to_arr(sigma1, 1)
        self.mu2 = self.to_arr(mu2, 1)
        self.sigma2 = self.to_arr(sigma2, 1)

    def to_arr(self, sigma, num_axes):
        assert num_axes == 1 or num_axes == 2
        sigma_arr = sigma
        if not isinstance(sigma, np.ndarray):
            # Assume it's not diag.
            sigma_arr = np.empty(self.dim, dtype=self.dtype)
            sigma_arr[:] = sigma
        if num_axes == 2:
            if len(sigma_arr.shape) == 1:
                sigma_arr = np.diag(sigma_arr).astype(self.dtype)
                assert len(sigma_arr.shape) == 2
                assert sigma_arr.shape[0] == sigma_arr.shape[1]
        else:
            assert len(sigma_arr.shape) == num_axes
        return sigma_arr

    def sample(self, n, p=0.9, theta=None):
        # Larger p => more samples of first Gaussian.
        # Pass theta to sample for regression.
        n1 = int(n * p)
        n2 = n - n1
        X1 = self.rs.randn(n1, self.dim).astype(self.dtype) * self.sigma1.T + self.mu1.T
        X2 = self.rs.randn(n2, self.dim).astype(self.dtype) * self.sigma2.T + self.mu2.T
        if theta is None:
            y1 = np.ones(n1, dtype=self.dtype)
            y2 = np.zeros(n2, dtype=self.dtype)
        else:
            y1 = X1 @ theta
            y2 = X2 @ theta
        X = np.concatenate((X1, X2), axis=0).astype(self.dtype)
        y = np.concatenate((y1, y2), axis=0).astype(self.dtype)
        idx = self.rs.permutation(n)
        X = X[idx]
        y = y[idx]
        return X, y<|MERGE_RESOLUTION|>--- conflicted
+++ resolved
@@ -23,90 +23,7 @@
 import boto3
 import numpy as np
 
-<<<<<<< HEAD
-from nums.core.array import utils as array_utils
-from nums.core.storage.utils import Batch
-
-
-class ArrayGrid(object):
-    # TODO (hme): Move to array module.
-
-    @classmethod
-    def from_meta(cls, d: dict):
-        return cls(**d)
-
-    def __init__(self, shape: Tuple, block_shape: Tuple, dtype: str):
-        self.shape = tuple(shape)
-        self.block_shape = tuple(np.min([shape, block_shape], axis=0))
-        self.dtype = dict if dtype == "dict" else getattr(np, dtype)
-        self.grid_shape = []
-        self.grid_slices = []
-        for i in range(len(self.shape)):
-            dim = self.shape[i]
-            block_dim = block_shape[i]
-            if dim == 0:
-                # Special case of empty array.
-                axis_slices = []
-            else:
-                axis_slices = Batch(dim, block_dim).batches
-            self.grid_slices.append(axis_slices)
-            self.grid_shape.append(len(axis_slices))
-        self.grid_shape = tuple(self.grid_shape)
-
-    def to_meta(self) -> dict:
-        return {
-            "shape": self.shape,
-            "block_shape": self.block_shape,
-            "dtype": self.dtype.__name__,
-        }
-
-    def copy(self):
-        return self.from_meta(self.to_meta())
-
-    def get_entry_iterator(self) -> Iterator[Tuple]:
-        if 0 in self.shape:
-            return []
-        return itertools.product(*map(range, self.grid_shape))
-
-    def get_slice(self, grid_entry):
-        slices = []
-        for axis, slice_index in enumerate(grid_entry):
-            slices.append(slice(*self.grid_slices[axis][slice_index]))
-        return tuple(slices)
-
-    def get_slice_tuples(self, grid_entry: Tuple) -> List[Tuple[slice]]:
-        slice_tuples = []
-        for axis, slice_index in enumerate(grid_entry):
-            slice_tuples.append(tuple(self.grid_slices[axis][slice_index]))
-        return slice_tuples
-
-    def get_block_shape(self, grid_entry: Tuple):
-        slice_tuples = self.get_slice_tuples(grid_entry)
-        block_shape = []
-        for slice_tuple in slice_tuples:
-            block_shape.append(slice_tuple[1] - slice_tuple[0])
-        return tuple(block_shape)
-
-    def nbytes(self):
-        if array_utils.is_float(self.dtype, type_test=True):
-            dtype = np.finfo(self.dtype).dtype
-        elif array_utils.is_int(self.dtype, type_test=True) or array_utils.is_uint(
-            self.dtype, type_test=True
-        ):
-            dtype = np.iinfo(self.dtype).dtype
-        elif array_utils.is_complex(self.dtype, type_test=True):
-            dtype = np.dtype(self.dtype)
-        elif self.dtype in (bool, np.bool_):
-            dtype = np.dtype(np.bool_)
-        else:
-            raise ValueError("dtype %s not supported" % str(self.dtype))
-
-        dtype_nbytes = dtype.alignment
-        nbytes = np.product(self.shape) * dtype_nbytes
-        return nbytes
-=======
 from nums.core.grid.grid import ArrayGrid
->>>>>>> fbd8f680
 
 
 class StoredArray(object):
@@ -170,8 +87,9 @@
 
 
 class StoredArrayS3(StoredArray):
+
     def __init__(self, filename: str, grid: ArrayGrid = None):
-        self.client = boto3.client("s3")
+        self.client = boto3.client('s3')
         super(StoredArrayS3, self).__init__(filename, grid)
         if self.filename[0] == "/":
             raise Exception("Leading / in s3 filename: %s" % filename)
@@ -195,36 +113,20 @@
                 Key=self.get_key(grid_entry),
             )
         except Exception as e:
-<<<<<<< HEAD
-            logging.getLogger().error(
-                "[Error] StoredArrayS3: Failed to get %s %s",
-                self.container_name,
-                self.get_key(grid_entry),
-            )
-=======
             logging.getLogger(__name__).error("[Error] StoredArrayS3: Failed to get %s %s",
                                               self.container_name,
                                               self.get_key(grid_entry))
->>>>>>> fbd8f680
             raise e
-        block_bytes = response["Body"].read()
+        block_bytes = response['Body'].read()
         dtype = self.grid.dtype
         shape = self.grid.get_block_shape(grid_entry)
         try:
             block = np.frombuffer(block_bytes, dtype=dtype).reshape(shape)
         except Exception as e:
-<<<<<<< HEAD
-            logging.getLogger().error(
-                "[Error] StoredArrayS3: Failed to read from buffer %s %s",
-                self.container_name,
-                self.get_key(grid_entry),
-            )
-=======
             logging.getLogger(__name__).error("[Error] StoredArrayS3: "
                                               "Failed to read from buffer %s %s",
                                               self.container_name,
                                               self.get_key(grid_entry))
->>>>>>> fbd8f680
             raise e
         return block
 
@@ -233,7 +135,7 @@
         response = self.client.delete_objects(
             Bucket=self.container_name,
             Delete={
-                "Objects": objects,
+                'Objects': objects,
             },
         )
         return response
@@ -243,7 +145,7 @@
         response = self.client.delete_objects(
             Bucket=self.container_name,
             Delete={
-                "Objects": objects,
+                'Objects': objects,
             },
         )
         return response
@@ -260,10 +162,9 @@
 
     def get_grid(self) -> ArrayGrid:
         try:
-            response = self.client.get_object(
-                Bucket=self.container_name, Key=self.get_meta_key()
-            )
-            meta_dict = pickle.loads(response["Body"].read())
+            response = self.client.get_object(Bucket=self.container_name,
+                                              Key=self.get_meta_key())
+            meta_dict = pickle.loads(response['Body'].read())
             return ArrayGrid.from_meta(meta_dict)
         except Exception as _:
             return None
@@ -276,18 +177,17 @@
         response = self.client.delete_objects(
             Bucket=self.container_name,
             Delete={
-                "Objects": objects,
+                'Objects': objects,
             },
         )
         return response
 
 
 class BimodalGaussian(object):
+
     @classmethod
     def get_dataset(cls, n, d, p=0.9, seed=1, dtype=np.float64, theta=None):
-        return cls(10, 2, 30, 4, dim=d, seed=seed, dtype=dtype).sample(
-            n, p=p, theta=theta
-        )
+        return cls(10, 2, 30, 4, dim=d, seed=seed, dtype=dtype).sample(n, p=p, theta=theta)
 
     def __init__(self, mu1, sigma1, mu2, sigma2, dim=2, seed=1337, dtype=np.float64):
         self.dtype = dtype
