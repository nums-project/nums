# coding=utf-8
# Copyright (C) 2020 NumS Development Team.
#
# Licensed under the Apache License, Version 2.0 (the "License");
# you may not use this file except in compliance with the License.
# You may obtain a copy of the License at
#
#     http://www.apache.org/licenses/LICENSE-2.0
#
# Unless required by applicable law or agreed to in writing, software
# distributed under the License is distributed on an "AS IS" BASIS,
# WITHOUT WARRANTIES OR CONDITIONS OF ANY KIND, either express or implied.
# See the License for the specific language governing permissions and
# limitations under the License.


import os
from typing import List

import numpy as np


class Batch(object):

    """
    Simple object for creating an object that can
    generate batches of sequential integers.
    """

    @classmethod
    def from_num_batches(cls, total_size, num_batches):
        batch_size = (total_size + num_batches - 1) // num_batches
        return cls(total_size, batch_size)

    def __init__(self, total_size, batch_size):
        """
        :param total_size: Total number of items to split into batches.
        :param batch_size: Size of each batch.
        """
        self.total_size = total_size
        self.batch_size = batch_size
        self.batches = self.get_batches(total_size, batch_size)
        self.num_batches = len(self.batches)

    def get_batches(self, total_size, batch_size):
        """
        :param total_size: Total number of items to split into batches.
        :param batch_size: Size of each batch.
        :return: A list of 2-tuples.
                 Each 2-tuple is a segment of indices corresponding to items of size batch_size.
                 The size of the list is total_size / batch_size.
        """
        if total_size < batch_size:
            return [[0, total_size]]
        batches = list(range(0, total_size, batch_size))
        num_batches = int(total_size / batch_size)
        batches = [batches[i : i + 2] for i in range(0, num_batches, 1)]
        if len(batches[-1]) == 1:
            batches[-1].append(total_size)
        if batches[-1][1] != total_size:
            batches.append([batches[-1][1], total_size])
        return batches


def reverse_readline(filename, buf_size=8192):
    # https://stackoverflow.com/questions/2301789/how-to-read-a-file-in-reverse-order
    """A generator that returns the lines of a file in reverse order"""
<<<<<<< HEAD
    with open(filename, encoding="UTF-8") as fh:
=======
    with open(filename, encoding="utf-8") as fh:
>>>>>>> 40e225a4
        segment = None
        offset = 0
        file_size = remaining_size = fh.seek(0, os.SEEK_END)
        while remaining_size > 0:
            offset = min(file_size, offset + buf_size)
            fh.seek(file_size - offset)
            buffer = fh.read(min(remaining_size, buf_size))
            remaining_size -= buf_size
            lines = buffer.split("\n")
            # The first line of the buffer is probably not a complete line so
            # we'll save it and append it to the last line of the next buffer
            # we read.
            if segment is not None:
                # If the previous chunk starts right from the beginning of line
                # do not concat the segment to the last line of new chunk.
                # Instead, yield the segment first.
                if buffer[-1] != "\n":
                    lines[-1] += segment
                else:
                    yield segment
            segment = lines[0]
            for index in range(len(lines) - 1, 0, -1):
                if lines[index]:
                    yield lines[index]
        # Don't yield None if the file was empty.
        if segment is not None:
            yield segment


def get_file_size(fname):
<<<<<<< HEAD
    with open(fname, "rt", encoding="UTF-8") as fh:
=======
    with open(fname, "rt", encoding="utf-8") as fh:
>>>>>>> 40e225a4
        return fh.seek(0, os.SEEK_END)


def get_char_encoding(fname):
    # Compute the number of bytes used to encode a character for given file.
<<<<<<< HEAD
    fh = open(fname, "rt", encoding="UTF-8")
=======
    fh = open(fname, "rt", encoding="utf-8")
>>>>>>> 40e225a4
    enc: str = fh.encoding
    fh.close()
    if enc.lower().startswith("utf"):
        bits_per_char = int(enc.split("-")[1])
    elif enc.lower() == "ascii":
        bits_per_char = 8
    else:
        raise Exception("Unsupported encoding.")
    assert np.allclose(float(bits_per_char // 8), (bits_per_char / 8))
    bytes_per_char = bits_per_char // 8
    return bytes_per_char


def get_np_txt_info(fname, comments: str, delimiter: str):
    bytes_per_char = get_char_encoding(fname)

    # Test encoding and extract various other details.
<<<<<<< HEAD
    fh = open(fname, "rt", encoding="UTF-8")
=======
    fh = open(fname, "rt", encoding="utf-8")
>>>>>>> 40e225a4

    num_test_rows = 3
    rows_a: List[str] = []
    bytes_per_row = None
    for row in fh:
        if row.startswith(comments):
            continue
        if bytes_per_row is None:
            bytes_per_row = len(row) * bytes_per_char
        assert len(row) * bytes_per_char == bytes_per_row
        rows_a.append(row)
        if len(rows_a) == num_test_rows:
            break

    rows_b: List[str] = []
    fh.seek(0)
    for row in fh:
        if row.startswith(comments):
            continue
        rows_b.append(row)
        break
    while len(rows_b) < num_test_rows:
        rows_b.append(fh.read(bytes_per_row))

    bytes_per_col = None
    num_cols = None
    for i in range(len(rows_a)):
        assert rows_a[i] == rows_b[i]
        row_a_str = rows_a[i].strip("\n").split(delimiter)
        row_b_str = rows_b[i].strip("\n").split(delimiter)
        assert len(row_a_str) == len(row_b_str)
        if num_cols is None:
            num_cols = len(row_a_str)
        for j in range(len(row_a_str)):
            if bytes_per_col is None:
                bytes_per_col = len(row_a_str[j])
            assert row_a_str[j] == row_b_str[j]
        row_a = list(map(float, row_a_str))
        row_b = list(map(float, row_b_str))
        assert np.allclose(row_a, row_b)
    fh.close()
    return bytes_per_char, bytes_per_row, bytes_per_col, num_cols


def get_np_comments(fname, comments):
<<<<<<< HEAD
    fh = open(fname, "rt", encoding="UTF-8")
=======
    fh = open(fname, "rt", encoding="utf-8")
>>>>>>> 40e225a4
    comment_lines = []
    trailing_newlines = 0
    for row in fh:
        if row.startswith(comments):
            comment_lines.append(row)
        break
    fh.close()
    for row in reverse_readline(fname):
        if row.startswith(comments):
            comment_lines.append(row)
        elif row == "\n":
            trailing_newlines += 1
        break
    return comment_lines, trailing_newlines<|MERGE_RESOLUTION|>--- conflicted
+++ resolved
@@ -65,11 +65,7 @@
 def reverse_readline(filename, buf_size=8192):
     # https://stackoverflow.com/questions/2301789/how-to-read-a-file-in-reverse-order
     """A generator that returns the lines of a file in reverse order"""
-<<<<<<< HEAD
-    with open(filename, encoding="UTF-8") as fh:
-=======
     with open(filename, encoding="utf-8") as fh:
->>>>>>> 40e225a4
         segment = None
         offset = 0
         file_size = remaining_size = fh.seek(0, os.SEEK_END)
@@ -100,21 +96,13 @@
 
 
 def get_file_size(fname):
-<<<<<<< HEAD
-    with open(fname, "rt", encoding="UTF-8") as fh:
-=======
     with open(fname, "rt", encoding="utf-8") as fh:
->>>>>>> 40e225a4
         return fh.seek(0, os.SEEK_END)
 
 
 def get_char_encoding(fname):
     # Compute the number of bytes used to encode a character for given file.
-<<<<<<< HEAD
-    fh = open(fname, "rt", encoding="UTF-8")
-=======
     fh = open(fname, "rt", encoding="utf-8")
->>>>>>> 40e225a4
     enc: str = fh.encoding
     fh.close()
     if enc.lower().startswith("utf"):
@@ -132,11 +120,7 @@
     bytes_per_char = get_char_encoding(fname)
 
     # Test encoding and extract various other details.
-<<<<<<< HEAD
-    fh = open(fname, "rt", encoding="UTF-8")
-=======
     fh = open(fname, "rt", encoding="utf-8")
->>>>>>> 40e225a4
 
     num_test_rows = 3
     rows_a: List[str] = []
@@ -182,11 +166,7 @@
 
 
 def get_np_comments(fname, comments):
-<<<<<<< HEAD
-    fh = open(fname, "rt", encoding="UTF-8")
-=======
     fh = open(fname, "rt", encoding="utf-8")
->>>>>>> 40e225a4
     comment_lines = []
     trailing_newlines = 0
     for row in fh:
