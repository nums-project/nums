--- conflicted
+++ resolved
@@ -211,11 +211,7 @@
 
     lines = []
     converter = _getconv(dtype)
-<<<<<<< HEAD
-    with open(filename, "r", encoding="UTF-8") as fh:
-=======
     with open(filename, "r", encoding="utf-8") as fh:
->>>>>>> 40e225a4
         try:
             fh.seek(file_start)
             if file_start != 0:
