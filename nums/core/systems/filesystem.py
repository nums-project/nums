--- conflicted
+++ resolved
@@ -45,10 +45,8 @@
 
 
 def write_block_s3(block: Any, filename: AnyStr, grid_entry: Tuple, grid_meta: Dict):
-    return np.array(
-        StoredArrayS3(filename, ArrayGrid.from_meta(grid_meta)).put(grid_entry, block),
-        dtype=dict,
-    )
+    return np.array(StoredArrayS3(filename, ArrayGrid.from_meta(grid_meta)).put(grid_entry, block),
+                    dtype=dict)
 
 
 def read_block_s3(filename: AnyStr, grid_entry: Tuple, grid_meta: Dict):
@@ -56,10 +54,8 @@
 
 
 def delete_block_s3(filename: AnyStr, grid_entry: Tuple, grid_meta: Dict):
-    return np.array(
-        StoredArrayS3(filename, ArrayGrid.from_meta(grid_meta)).delete(grid_entry),
-        dtype=dict,
-    )
+    return np.array(StoredArrayS3(filename, ArrayGrid.from_meta(grid_meta)).delete(grid_entry),
+                    dtype=dict)
 
 
 ###################
@@ -147,31 +143,13 @@
 ##############
 # NumPy API
 ##############
-def loadtxt_block(
-    fname,
-    dtype,
-    comments,
-    delimiter,
-    converters,
-    skiprows,
-    usecols,
-    unpack,
-    ndmin,
-    encoding,
-    max_rows,
-):
+def loadtxt_block(fname, dtype, comments, delimiter,
+                  converters, skiprows, usecols, unpack,
+                  ndmin, encoding, max_rows):
     return np.loadtxt(
-        fname,
-        dtype=dtype,
-        comments=comments,
-        delimiter=delimiter,
-        converters=converters,
-        skiprows=skiprows,
-        usecols=usecols,
-        unpack=unpack,
-        ndmin=ndmin,
-        encoding=encoding,
-        max_rows=max_rows,
+        fname, dtype=dtype, comments=comments, delimiter=delimiter,
+        converters=converters, skiprows=skiprows, usecols=usecols, unpack=unpack,
+        ndmin=ndmin, encoding=encoding, max_rows=max_rows
     )
 
 
@@ -180,11 +158,11 @@
 ##############
 def read_csv_block(filename, file_start, file_end, dtype, delimiter, has_header):
     def _getconv(_dtype):
-        """Adapted from numpy/lib/npyio.py"""
+        """ Adapted from numpy/lib/npyio.py """
 
         def floatconv(x):
             x.lower()
-            if "0x" in x:
+            if '0x' in x:
                 return float.fromhex(x)
             return float(x)
 
@@ -201,7 +179,7 @@
         elif issubclass(_dtype, np.floating) or _dtype is float:
             return floatconv
         elif issubclass(_dtype, complex):
-            return lambda x: complex(asstr(x).replace("+-", "-"))
+            return lambda x: complex(asstr(x).replace('+-', '-'))
         elif issubclass(_dtype, np.bytes_):
             return asbytes
         elif issubclass(_dtype, np.unicode_):
@@ -244,26 +222,6 @@
     #  - Less stringent replication of meta-data.
     #  - Journaling?
 
-<<<<<<< HEAD
-    def __init__(self, system: System):
-        self.system = system
-        for func in [
-            write_meta_s3,
-            delete_meta_s3,
-            write_block_s3,
-            read_block_s3,
-            delete_block_s3,
-            write_meta_fs,
-            read_meta_fs,
-            delete_meta_fs,
-            write_block_fs,
-            read_block_fs,
-            delete_block_fs,
-            loadtxt_block,
-            read_csv_block,
-        ]:
-            self.system.register(func.__name__, func, {})
-=======
     def __init__(self, cm: ComputeManager):
         self.cm: ComputeManager = cm
         for func in [write_meta_s3, delete_meta_s3,
@@ -272,117 +230,20 @@
                      write_block_fs, read_block_fs, delete_block_fs,
                      loadtxt_block, read_csv_block]:
             self.cm.register(func.__name__, func, {})
->>>>>>> fbd8f680
 
     ##################################################
     # Block-level (remote) operations
     ##################################################
 
     def write_meta_s3(self, filename: AnyStr, grid_meta: Dict, syskwargs: Dict):
-<<<<<<< HEAD
-        return self.system.call(
-            "write_meta_s3", filename, grid_meta, syskwargs=syskwargs
-        )
-=======
         return self.cm.call("write_meta_s3",
                             filename,
                             grid_meta,
                             syskwargs=syskwargs)
->>>>>>> fbd8f680
 
     def delete_meta_s3(self, filename: AnyStr, syskwargs: Dict):
         return self.cm.call("delete_meta_s3", filename, syskwargs=syskwargs)
 
-<<<<<<< HEAD
-    def write_block_s3(
-        self,
-        block: Any,
-        filename: AnyStr,
-        grid_entry: Tuple,
-        grid_meta: Dict,
-        syskwargs: Dict,
-    ):
-        return self.system.call(
-            "write_block_s3",
-            block,
-            filename,
-            grid_entry,
-            grid_meta,
-            syskwargs=syskwargs,
-        )
-
-    def read_block_s3(
-        self, filename: AnyStr, grid_entry: Tuple, grid_meta: Dict, syskwargs: Dict
-    ):
-        return self.system.call(
-            "read_block_s3", filename, grid_entry, grid_meta, syskwargs=syskwargs
-        )
-
-    def delete_block_s3(
-        self, filename: AnyStr, grid_entry: Tuple, grid_meta: Dict, syskwargs: Dict
-    ):
-        return self.system.call(
-            "delete_block_s3", filename, grid_entry, grid_meta, syskwargs=syskwargs
-        )
-
-    def loadtxt_block(
-        self,
-        fname,
-        dtype,
-        comments,
-        delimiter,
-        converters,
-        skiprows,
-        usecols,
-        unpack,
-        ndmin,
-        encoding,
-        max_rows,
-        syskwargs: Dict,
-    ):
-        # TODO (hme): Invoke file_exists with options to determine which nodes to pull from.
-        return self.system.call(
-            "loadtxt_block",
-            fname,
-            dtype,
-            comments,
-            delimiter,
-            converters,
-            skiprows,
-            usecols,
-            unpack,
-            ndmin,
-            encoding,
-            max_rows,
-            syskwargs=syskwargs,
-        )
-
-    def write_block_fs(
-        self,
-        block: Any,
-        filename: AnyStr,
-        grid_entry: Tuple,
-        grid_meta: Dict,
-        syskwargs: Dict,
-    ):
-        return self.system.call(
-            "write_block_fs", block, filename, grid_entry, syskwargs=syskwargs
-        )
-
-    def read_block_fs(
-        self, filename: AnyStr, grid_entry: Tuple, grid_meta: Dict, options: Dict
-    ):
-        return self.system.call_with_options(
-            "read_block_fs", args=[filename, grid_entry], kwargs={}, options=options
-        )
-
-    def delete_block_fs(
-        self, filename: AnyStr, grid_entry: Tuple, grid_meta: Dict, options: Dict
-    ):
-        return self.system.call_with_options(
-            "delete_block_fs", args=[filename, grid_entry], kwargs={}, options=options
-        )
-=======
     def write_block_s3(self, block: Any, filename: AnyStr, grid_entry: Tuple, grid_meta: Dict,
                        syskwargs: Dict):
         return self.cm.call("write_block_s3",
@@ -432,30 +293,12 @@
                         syskwargs: Dict):
         return self.cm.call("delete_block_fs", filename, grid_entry,
                             syskwargs=syskwargs)
->>>>>>> fbd8f680
 
     ##################################################
     # Array-level operations
     ##################################################
 
     def write_meta_fs(self, ba: BlockArray, filename: str):
-<<<<<<< HEAD
-        addresses: dict = self.system.get_block_addresses(ba.grid)
-        meta = {
-            "filename": filename,
-            "grid_meta": ba.grid.to_meta(),
-            "addresses": addresses,
-        }
-        oids = []
-        for grid_entry in ba.grid.get_entry_iterator():
-            node_name = addresses[grid_entry]
-            oid = self.system.call_with_options(
-                "write_meta_fs",
-                args=[meta, filename],
-                kwargs={},
-                options={"resources": {node_name: 1.0 / 10 ** 4}},
-            )
-=======
         addresses: dict = {}
         for grid_entry in ba.grid.get_entry_iterator():
             device_id: DeviceID = self.cm.device_grid.get_device_id(grid_entry, ba.grid.grid_shape)
@@ -471,49 +314,21 @@
                                meta,
                                filename,
                                syskwargs={"device_id": device_id})
->>>>>>> fbd8f680
             oids.append(oid)
         return oids
 
     def read_meta_fs(self, filename: str):
-<<<<<<< HEAD
-        for node in self.system.nodes():
-            node_key = list(filter(lambda key: "node" in key, node["Resources"].keys()))
-            assert len(node_key) == 1
-            node_name = node_key[0]
-            oid = self.system.call_with_options(
-                "read_meta_fs",
-                args=[filename],
-                kwargs={},
-                options={"resources": {node_name: 1.0 / 10 ** 4}},
-            )
-            result = self.system.get(oid)
-=======
         for device_id in self.cm.devices():
             oid = self.cm.call("read_meta_fs", filename, syskwargs={"device_id": device_id})
             result = self.cm.get(oid)
->>>>>>> fbd8f680
             if result is not None:
                 return result
         raise Exception("failed to load metadata.")
 
     def delete_meta_fs(self, filename: str):
         oids = []
-<<<<<<< HEAD
-        for node in self.system.nodes():
-            node_key = list(filter(lambda key: "node" in key, node["Resources"].keys()))
-            assert len(node_key) == 1
-            node_name = node_key[0]
-            oid = self.system.call_with_options(
-                "delete_meta_fs",
-                args=[filename],
-                kwargs={},
-                options={"resources": {node_name: 1.0 / 10 ** 4}},
-            )
-=======
         for device_id in self.cm.devices():
             oid = self.cm.call("delete_meta_fs", filename, syskwargs={"device_id": device_id})
->>>>>>> fbd8f680
             oids.append(oid)
         return oids
 
@@ -525,33 +340,16 @@
         """
         raise NotImplementedError()
 
-    def loadtxt(
-        self,
-        fname,
-        dtype=float,
-        comments="# ",
-        delimiter=" ",
-        converters=None,
-        skiprows=0,
-        usecols=None,
-        unpack=False,
-        ndmin=0,
-        encoding="bytes",
-        max_rows=None,
-        num_workers=4,
-    ) -> BlockArray:
+    def loadtxt(self, fname, dtype=float, comments='# ', delimiter=' ',
+                converters=None, skiprows=0, usecols=None, unpack=False,
+                ndmin=0, encoding='bytes', max_rows=None, num_workers=4) -> BlockArray:
         # pylint: disable=unused-variable
-        (
-            bytes_per_char,
-            bytes_per_row,
-            bytes_per_col,
-            num_cols,
-        ) = storage_utils.get_np_txt_info(fname, comments, delimiter)
+        bytes_per_char, bytes_per_row, bytes_per_col, num_cols = storage_utils.get_np_txt_info(
+            fname, comments, delimiter
+        )
         chars_per_row = bytes_per_row // bytes_per_char
         assert np.allclose(float(chars_per_row), bytes_per_row / bytes_per_char)
-        comment_lines, trailing_newlines = storage_utils.get_np_comments(
-            fname, comments
-        )
+        comment_lines, trailing_newlines = storage_utils.get_np_comments(fname, comments)
         nonrow_chars = trailing_newlines
         for line in comment_lines:
             nonrow_chars += len(line)
@@ -564,72 +362,37 @@
         num_rows_final = num_rows - skiprows
         if max_rows is not None:
             num_rows_final = (num_rows_final, max_rows)
-<<<<<<< HEAD
-        row_batches: storage_utils.Batch = storage_utils.Batch.from_num_batches(
-            num_rows_final, num_workers
-        )
-        grid = ArrayGrid(
-            shape=(num_rows_final, num_cols),
-            block_shape=(row_batches.batch_size, num_cols),
-            dtype=np.float64.__name__ if dtype is float else dtype.__name__,
-        )
-        result: BlockArray = BlockArray(grid, system=self.system)
-=======
         row_batches: storage_utils.Batch = storage_utils.Batch.from_num_batches(num_rows_final,
                                                                                 num_workers)
         grid = ArrayGrid(shape=(num_rows_final, num_cols),
                          block_shape=(row_batches.batch_size, num_cols),
                          dtype=np.float64.__name__ if dtype is float else dtype.__name__)
         result: BlockArray = BlockArray(grid, cm=self.cm)
->>>>>>> fbd8f680
         for i, grid_entry in enumerate(grid.get_entry_iterator()):
             row_start, row_end = row_batches.batches[i]
             batch_skiprows = skiprows + row_start
             batch_max_rows = grid.get_block_shape(grid_entry)[0]
             assert batch_max_rows == row_end - row_start
             result.blocks[grid_entry].oid = self.loadtxt_block(
-                fname,
-                dtype=dtype,
-                comments=comments,
-                delimiter=delimiter,
-                converters=converters,
-                skiprows=batch_skiprows,
-                usecols=usecols,
-                unpack=unpack,
-                ndmin=ndmin,
-                encoding=encoding,
-                max_rows=batch_max_rows,
-                syskwargs={"grid_entry": grid_entry, "grid_shape": grid.grid_shape},
+                fname, dtype=dtype, comments=comments, delimiter=delimiter,
+                converters=converters, skiprows=batch_skiprows,
+                usecols=usecols, unpack=unpack, ndmin=ndmin,
+                encoding=encoding, max_rows=batch_max_rows,
+                syskwargs={
+                    "grid_entry": grid_entry,
+                    "grid_shape": grid.grid_shape
+                }
             )
         return result
 
-    def read_csv(
-        self, filename, dtype=float, delimiter=",", has_header=False, num_workers=4
-    ):
+    def read_csv(self, filename, dtype=float, delimiter=',', has_header=False, num_workers=4):
         file_size = storage_utils.get_file_size(filename)
-        file_batches: storage_utils.Batch = storage_utils.Batch.from_num_batches(
-            file_size, num_workers
-        )
+        file_batches: storage_utils.Batch = storage_utils.Batch.from_num_batches(file_size,
+                                                                                 num_workers)
         blocks = []
         shape_oids = []
         for i, batch in enumerate(file_batches.batches):
             file_start, file_end = batch
-<<<<<<< HEAD
-            block_oid, shape_oid = self.system.call(
-                "read_csv_block",
-                filename,
-                file_start,
-                file_end,
-                dtype,
-                delimiter,
-                has_header,
-                syskwargs={
-                    "grid_entry": (i,),
-                    "grid_shape": (num_workers,),
-                    "options": {"num_returns": 2},
-                },
-            )
-=======
             block_oid, shape_oid = self.cm.call("read_csv_block",
                                                 filename,
                                                 file_start,
@@ -642,7 +405,6 @@
                                                     "grid_shape": (num_workers,),
                                                     "options": {"num_returns": 2}
                                                 })
->>>>>>> fbd8f680
             blocks.append(block_oid)
             shape_oids.append(shape_oid)
         shapes = self.cm.get(shape_oids)
