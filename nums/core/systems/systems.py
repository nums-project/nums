--- conflicted
+++ resolved
@@ -20,51 +20,6 @@
 
 import ray
 
-<<<<<<< HEAD
-from nums.core.storage.storage import ArrayGrid
-from nums.core.systems.schedulers import (
-    RayScheduler,
-    TaskScheduler,
-    BlockCyclicScheduler,
-)
-from nums.core.systems.interfaces import SystemInterface, ComputeInterface, RNGInterface
-from nums.core.systems.utils import check_implementation, extract_functions
-
-
-class System(SystemInterface, ComputeInterface):
-    # pylint: disable=abstract-method
-
-    def __init__(self, compute_module):
-        self.compute_module: ModuleType = compute_module
-        self.compute_imp = compute_module.ComputeCls
-        self.methods: dict = {}
-        # Check that all of kernel interface is implemented.
-        check_implementation(ComputeInterface, self.compute_imp)
-        # Collect implemented module functions.
-        self.module_functions = extract_functions(self.compute_imp)
-        if getattr(compute_module, "RNG", None) is None:
-            raise Exception(
-                "No random number generator implemented "
-                "for compute module %s" % str(compute_module)
-            )
-        self.rng_cls = compute_module.RNG
-
-    def init(self):
-        for name, _ in self.module_functions.items():
-            self.methods[name] = self.get_callable(name)
-
-    def shutdown(self):
-        raise NotImplementedError()
-
-    def get_rng(self, seed) -> RNGInterface:
-        return self.rng_cls(seed)
-
-    def get_callable(self, name: str):
-        def new_func(*args, **kwargs):
-            return self.call(name, *args, **kwargs)
-
-        return new_func
-=======
 from nums.core.grid.grid import DeviceID
 from nums.core.systems.system_interface import SystemInterface
 from nums.core.systems.utils import get_private_ip, get_num_cores
@@ -72,31 +27,12 @@
 
 
 class SerialSystem(SystemInterface):
->>>>>>> fbd8f680
 
     def __init__(self):
         self._remote_functions: dict = {}
 
     def init(self):
-<<<<<<< HEAD
-        # Collect function signatures.
-        function_signatures: dict = {}
-        required_methods = inspect.getmembers(
-            ComputeInterface(), predicate=inspect.ismethod
-        )
-        for name, func in required_methods:
-            function_signatures[name] = func
-        for name, func in self.module_functions.items():
-            func_sig = function_signatures[name]
-            try:
-                remote_params = func_sig.remote_params
-            except Exception as _:
-                remote_params = {}
-            self.remote_functions[name] = self.remote(func, remote_params)
-        super(SerialSystem, self).init()
-=======
         pass
->>>>>>> fbd8f680
 
     def shutdown(self):
         pass
@@ -126,33 +62,8 @@
     def num_cores_total(self):
         return int(get_num_cores())
 
-<<<<<<< HEAD
-    def get_options(self, cluster_entry, cluster_shape):
-        node = self.nodes()[0]
-        node_key = list(filter(lambda key: "node" in key, node["Resources"].keys()))
-        assert len(node_key) == 1
-        node_key = node_key[0]
-        return {"resources": {node_key: 1.0 / 10 ** 4}}
-
-    def get_block_addresses(self, grid: ArrayGrid):
-        addresses: dict = {}
-        nodes = self.nodes()
-        index = 0
-        for grid_entry in grid.get_entry_iterator():
-            node = nodes[index]
-            node_key = list(filter(lambda key: "node" in key, node["Resources"].keys()))
-            assert len(node_key) == 1
-            node_key = node_key[0]
-            addresses[grid_entry] = node_key
-            index = (index + 1) % len(nodes)
-        return addresses
-
-
-class RaySystem(System):
-=======
 
 class RaySystem(SystemInterface):
->>>>>>> fbd8f680
     # pylint: disable=abstract-method
     """
     Implements SystemInterface for Ray.
@@ -243,7 +154,6 @@
             def warmup_func(n):
                 # pylint: disable=import-outside-toplevel
                 import random
-
                 r = ray.remote(num_cpus=1)(lambda x, y: x + y).remote
                 for _ in range(n):
                     _a = random.randint(0, 1000)
@@ -263,69 +173,6 @@
         return r(function)
 
     def register(self, name: str, func: callable, remote_params: dict = None):
-<<<<<<< HEAD
-        self.scheduler.register(name, func, remote_params)
-
-    def call(self, name: str, *args, **kwargs):
-        return self.scheduler.call(name, *args, **kwargs)
-
-    def call_with_options(self, name: str, args, kwargs, options):
-        return self.scheduler.call_with_options(name, args, kwargs, options)
-
-    def get_options(self, cluster_entry, cluster_shape):
-        if isinstance(self.scheduler, BlockCyclicScheduler):
-            scheduler: BlockCyclicScheduler = self.scheduler
-            node: Dict = scheduler.cluster_grid[
-                scheduler.get_cluster_entry(cluster_entry)
-            ]
-            node_key = list(filter(lambda key: "node" in key, node["Resources"].keys()))
-            assert len(node_key) == 1
-            node_key = node_key[0]
-        elif isinstance(self.scheduler, TaskScheduler):
-            # Just do round-robin over nodes.
-            nodes = self.nodes()
-            # Compute a flattened index from the cluster entry.
-            strides = [
-                np.product(cluster_shape[i:]) for i in range(1, len(cluster_shape))
-            ] + [1]
-            index = sum(np.array(cluster_entry) * strides)
-            node = nodes[index]
-            node_key = list(filter(lambda key: "node" in key, node["Resources"].keys()))
-            assert len(node_key) == 1
-            node_key = node_key[0]
-        else:
-            raise Exception()
-        return {"resources": {node_key: 1.0 / 10 ** 4}}
-
-    def get_block_addresses(self, grid: ArrayGrid):
-        addresses: dict = {}
-        if isinstance(self.scheduler, BlockCyclicScheduler):
-            scheduler: BlockCyclicScheduler = self.scheduler
-            for grid_entry in grid.get_entry_iterator():
-                node: Dict = scheduler.cluster_grid[
-                    scheduler.get_cluster_entry(grid_entry)
-                ]
-                node_key = list(
-                    filter(lambda key: "node" in key, node["Resources"].keys())
-                )
-                assert len(node_key) == 1
-                node_key = node_key[0]
-                addresses[grid_entry] = node_key
-        elif isinstance(self.scheduler, TaskScheduler):
-            # Just do round-robin over nodes.
-            nodes = self.nodes()
-            index = 0
-            for grid_entry in grid.get_entry_iterator():
-                node = nodes[index]
-                node_key = list(
-                    filter(lambda key: "node" in key, node["Resources"].keys())
-                )
-                assert len(node_key) == 1
-                node_key = node_key[0]
-                addresses[grid_entry] = node_key
-                index = (index + 1) % len(nodes)
-        return addresses
-=======
         if name in self._remote_functions:
             return
         self._remote_functions[name] = self.remote(func, remote_params)
@@ -358,5 +205,4 @@
             node_key = self._node_key(node)
             if "resources" in options:
                 assert node_key not in options
-        return self._remote_functions[name].options(**options).remote(*args, **kwargs)
->>>>>>> fbd8f680
+        return self._remote_functions[name].options(**options).remote(*args, **kwargs)