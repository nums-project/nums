# Copyright (C) 2020 NumS Development Team.
#
# Licensed under the Apache License, Version 2.0 (the "License");
# you may not use this file except in compliance with the License.
# You may obtain a copy of the License at
#
#     http://www.apache.org/licenses/LICENSE-2.0
#
# Unless required by applicable law or agreed to in writing, software
# distributed under the License is distributed on an "AS IS" BASIS,
# WITHOUT WARRANTIES OR CONDITIONS OF ANY KIND, either express or implied.
# See the License for the specific language governing permissions and
# limitations under the License.


import logging
import warnings
from types import FunctionType
from typing import Any, Union, List, Dict, Optional

try:
    import dask
    from dask.distributed import Client
except Exception as e:
    raise Exception(
        "Unable to import dask. Install dask with command 'pip install dask[complete]'"
    ) from e
<<<<<<< HEAD
from nums.core.grid.grid import DeviceID
from nums.core.backends import Backend
=======
from nums.core.grid.grid import Device
from nums.core.backends.backend_interface import Backend
>>>>>>> 64d6f5e3
from nums.core.backends.utils import get_num_cores


# pylint: disable = unused-argument


class DaskBackend(Backend):
    def __init__(
        self,
        address: Optional[str] = None,
        num_nodes: Optional[int] = None,
        num_cpus: Optional[int] = None,
    ):
        self._address: str = address
        self._num_nodes: int = num_nodes
        self.num_cpus: int = int(get_num_cores()) if num_cpus is None else num_cpus

        self._client: Client = None
        self._remote_functions: dict = {}
        self._actors: dict = {}
        self._actor_node_index = 0
        self._worker_addresses = []
        self._node_addresses = []
        self._devices = []
        self._device_to_node: Dict[Device, Dict] = {}

    def init(self):
        if self._address is None:
            self._client = Client(
                n_workers=self.num_cpus, processes=False, memory_limit=0
            )
        else:
            self._client = Client(address=self._address)
        self.init_devices()

    def init_devices(self):
        null_op = self._client.run(lambda: None)
        self._worker_addresses = sorted(
            list(map(lambda addr: addr.split("://")[-1], null_op.keys()))
        )
        self._node_addresses = sorted(
            list(set(map(lambda addr: addr.split(":")[0], self._worker_addresses)))
        )
        # Remove any trailing slashes.
        self._node_addresses = list(
            map(lambda x: x.split("/")[0], self._node_addresses)
        )

        self._devices = []
        self._device_to_node = {}
        for node_id in range(self._num_nodes):
            node_addr = self._node_addresses[node_id]
            logging.getLogger(__name__).info("worker node %s", node_addr)
            did = Device(node_id, node_addr, "cpu", 1)
            self._devices.append(did)
            self._device_to_node[did] = node_addr
        logging.getLogger(__name__).info("total cpus %s", len(self._worker_addresses))

    def shutdown(self):
        if self._address is None:
            # Kill the scheduler and workers.
            self._client.shutdown()
        else:
            # Disconnect this client.
            self._client.close()
        del self._client
        self._client = None

    def put(self, value: Any, device: Device):
        assert device is not None
        node_addr = self._device_to_node[device]
        return self._client.submit(lambda x: x, value, workers=node_addr)

    def get(self, object_ids: Union[Any, List]):
        # TODO: Uncomment when actors take Future objects.
        # if len(object_ids) == 1 and object_ids[0].__class__.__name__ == "ActorFuture":
        #     return [object_ids[0].result()]
        return self._client.gather(object_ids)

    def remote(self, function: FunctionType, remote_params: dict):
        return function, remote_params

    def devices(self) -> List[Device]:
        return self._devices

    def register(self, name: str, func: callable, remote_params: dict = None):
        if name in self._remote_functions:
            return
        if remote_params is None:
            remote_params = {}
        self._remote_functions[name] = self.remote(func, remote_params)

    def _parse_call(self, name: str, options: Dict):
        func, remote_params = self._remote_functions[name]
        nout = None
        if "num_returns" in options:
            # options has higher priority than remote_params.
            if options["num_returns"] > 1:
                nout = options["num_returns"]
        elif "num_returns" in remote_params and remote_params["num_returns"] > 1:
            nout = remote_params["num_returns"]
        return func, nout

    def call(self, name: str, args, kwargs, device: Device, options: Dict):
        assert device is not None
        node_addr = self._device_to_node[device]
        func, nout = self._parse_call(name, options)
        if nout is None:
            return self._client.submit(func, *args, **kwargs, workers=node_addr)
        else:
            dfunc = dask.delayed(func, nout=nout)
            result = tuple(dfunc(*args, **kwargs))
            return self._client.compute(result, workers=node_addr)

    def num_cores_total(self) -> int:
        num_cores = 0
        for node_addr in list(self._device_to_node.values()):
            for worker_addr in self._worker_addresses:
                if node_addr in worker_addr:
                    num_cores += 1
        return num_cores

    def register_actor(self, name: str, cls: type):
        if name in self._actors:
            warnings.warn(
                "Actor %s has already been registered. "
                "Overwriting with %s." % (name, cls.__name__)
            )
            return
        self._actors[name] = cls

    def make_actor(self, name: str, *args, device: Device = None, **kwargs):
        raise NotImplementedError("Dask actors are not supported.")
        # Distribute actors round-robin over devices.
        if device is None:
            device = self._devices[self._actor_node_index]
            self._actor_node_index = (self._actor_node_index + 1) % len(self._devices)
        actor = self._actors[name]
        node_addr = self._device_to_node[device]
        future = self._client.submit(actor, actor=True, workers=node_addr)
        actor = future.result()
        return actor

    def call_actor_method(self, actor, method: str, *args, **kwargs):
        raise NotImplementedError("Dask actors are not supported.")
        actor_func = getattr(actor, method)
        actor_future = actor_func(*args, **kwargs)
        return actor_future


class DaskBackendStockScheduler(DaskBackend):
    """
    An implementation of the Dask backend which ignores scheduling commands given
    by the caller. For testing only.
    """

    def call(self, name: str, args, kwargs, device: Device, options: Dict):
        func, nout = self._parse_call(name, options)
        if nout is None:
            return self._client.submit(func, *args, **kwargs)
        else:
            dfunc = dask.delayed(func, nout=nout)
            result = tuple(dfunc(*args, **kwargs))
            return self._client.compute(result)

    def make_actor(self, name: str, *args, device: Device = None, **kwargs):
        raise NotImplementedError("Dask actors are not supported.")
        actor = self._actors[name]
        future = self._client.submit(actor, actor=True)
        actor_handle = future.result()
        return actor_handle

    def put(self, value: Any, device: Device):
        return self._client.submit(lambda x: x, value)<|MERGE_RESOLUTION|>--- conflicted
+++ resolved
@@ -25,13 +25,8 @@
     raise Exception(
         "Unable to import dask. Install dask with command 'pip install dask[complete]'"
     ) from e
-<<<<<<< HEAD
-from nums.core.grid.grid import DeviceID
+from nums.core.grid.grid import Device
 from nums.core.backends import Backend
-=======
-from nums.core.grid.grid import Device
-from nums.core.backends.backend_interface import Backend
->>>>>>> 64d6f5e3
 from nums.core.backends.utils import get_num_cores
 
 
