--- conflicted
+++ resolved
@@ -56,7 +56,7 @@
     dtrain = xgb.DMatrix(X, y)
     evals = []
     for i in range(0, len(evals_flat), 3):
-        eval_X, eval_y, eval_method = evals_flat[i : i + 3]
+        eval_X, eval_y, eval_method = evals_flat[i:i+3]
         evals.append((xgb.DMatrix(eval_X, eval_y), eval_method))
     evals_result = dict()
 
@@ -81,6 +81,7 @@
 
 
 class NumsDMatrix(xgb.DMatrix):
+
     def __init__(self, X, y):
         super().__init__(None)
         self.X: BlockArray = X
@@ -91,7 +92,11 @@
         yield self.y
 
 
-def train(params: Dict, data: NumsDMatrix, *args, evals=(), **kwargs):
+def train(params: Dict,
+          data: NumsDMatrix,
+          *args,
+          evals=(),
+          **kwargs):
     X: BlockArray = data.X
     y: BlockArray = data.y
     assert len(X.shape) == 2
@@ -118,15 +123,9 @@
         evals_flat += [eval_X_oid, eval_y_oid, eval_method]
 
     X: BlockArray = X.reshape(block_shape=(X.block_shape[0], X.shape[1]))
-<<<<<<< HEAD
-    result: BlockArray = BlockArray(
-        ArrayGrid(shape=(X.grid.grid_shape[0],), block_shape=(1,), dtype="dict"), sys
-    )
-=======
     result: BlockArray = BlockArray(ArrayGrid(shape=(X.grid.grid_shape[0],),
                                               block_shape=(1,),
                                               dtype="dict"), cm)
->>>>>>> fbd8f680
     for grid_entry in X.grid.get_entry_iterator():
         X_block: Block = X.blocks[grid_entry]
         i = grid_entry[0]
@@ -135,19 +134,6 @@
         else:
             y_block: Block = y.blocks[i, 0]
         syskwargs = {"grid_entry": grid_entry, "grid_shape": X.grid.grid_shape}
-<<<<<<< HEAD
-        result.blocks[i].oid = sys.call(
-            "xgb_train",
-            X_block.oid,
-            y_block.oid,
-            rabit_args,
-            params,
-            args,
-            kwargs,
-            *evals_flat,
-            syskwargs=syskwargs
-        )
-=======
         result.blocks[i].oid = cm.call("xgb_train",
                                        X_block.oid,
                                        y_block.oid,
@@ -157,20 +143,18 @@
                                        kwargs,
                                        *evals_flat,
                                        syskwargs=syskwargs)
->>>>>>> fbd8f680
     return result
 
 
 class XGBClassifier(object):
-    def __init__(
-        self,
-        n_estimators=100,
-        max_depth=6,
-        learning_rate=0.3,
-        tree_method="approx",
-        objective="binary:logistic",
-        booster="gbtree",
-    ):
+
+    def __init__(self,
+                 n_estimators=100,
+                 max_depth=6,
+                 learning_rate=0.3,
+                 tree_method="approx",
+                 objective="binary:logistic",
+                 booster="gbtree"):
         self.n_estimators = n_estimators
         self.max_depth = max_depth
         self.learning_rate = learning_rate
@@ -181,17 +165,11 @@
 
     def fit(self, X: BlockArray, y: BlockArray):
         dtrain = NumsDMatrix(X, y)
-        self.model = train(
-            {
-                "max_depth": self.max_depth,
-                "eta": self.learning_rate,
-                "tree_method": self.tree_method,
-                "booster": self.booster,
-                "objective": self.objective,
-            },
-            dtrain,
-            self.n_estimators,
-        )
+        self.model = train({'max_depth': self.max_depth,
+                            'eta': self.learning_rate,
+                            'tree_method': self.tree_method,
+                            'booster': self.booster,
+                            'objective': self.objective}, dtrain, self.n_estimators)
         return self
 
     def predict(self, X: BlockArray):
@@ -199,46 +177,26 @@
         cm: ComputeManager = app.cm
         cm.register("xgb_predict", xgb_predict_remote, {})
         model_block: Block = self.model.blocks[0]
-<<<<<<< HEAD
-        result: BlockArray = BlockArray(
-            ArrayGrid(
-                shape=(X.shape[0],),
-                block_shape=(X.block_shape[0],),
-                dtype=nps.int.__name__,
-            ),
-            sys,
-        )
-=======
         result: BlockArray = BlockArray(ArrayGrid(shape=(X.shape[0],),
                                                   block_shape=(X.block_shape[0],),
                                                   dtype=nps.int.__name__),
                                         cm)
->>>>>>> fbd8f680
         for grid_entry in X.grid.get_entry_iterator():
             i = grid_entry[0]
             X_block: Block = X.blocks[grid_entry]
             r_block: Block = result.blocks[i]
             syskwargs = {"grid_entry": grid_entry, "grid_shape": X.grid.grid_shape}
-<<<<<<< HEAD
-            r_block.oid = sys.call(
-                "xgb_predict", model_block.oid, X_block.oid, syskwargs=syskwargs
-            )
-=======
             r_block.oid = cm.call("xgb_predict",
                                   model_block.oid,
                                   X_block.oid,
                                   syskwargs=syskwargs)
->>>>>>> fbd8f680
         return result
 
 
 if __name__ == "__main__":
     from nums.core import settings
     import nums
-
-    filename = settings.pj(
-        settings.project_root, "tests", "core", "storage", "test.csv"
-    )
+    filename = settings.pj(settings.project_root, "tests", "core", "storage", "test.csv")
     X: BlockArray = nums.read_csv(filename, has_header=True)
     y: BlockArray = nps.random.random_sample(X.shape[0])
     model = XGBClassifier()
