# coding=utf-8
# Copyright (C) 2020 NumS Development Team.
#
# Licensed under the Apache License, Version 2.0 (the "License");
# you may not use this file except in compliance with the License.
# You may obtain a copy of the License at
#
#     http://www.apache.org/licenses/LICENSE-2.0
#
# Unless required by applicable law or agreed to in writing, software
# distributed under the License is distributed on an "AS IS" BASIS,
# WITHOUT WARRANTIES OR CONDITIONS OF ANY KIND, either express or implied.
# See the License for the specific language governing permissions and
# limitations under the License.


import numpy as np

from nums.core.application_manager import instance as _instance
from nums.core.array import utils as array_utils
from nums.core.array.application import ArrayApplication
from nums.core.array.blockarray import BlockArray
from nums.core.array.random import NumsRandomState


# The GLMs are expressed in the following notation.
# f(y) = exp((y.T @ theta - b(theta))/phi + c(y, phi))
# phi is the dispersion parameter.
# theta is the parameter of a model in canonical form.
# b is the cumulant generating function.
#
# The link function is expressed as follows.
# E(Y | X) = mu
# Define the linear predictor eta = X.T @ beta
# Define g as the link function, so that g(mu) = eta
# E(Y | X) = g^{-1}(eta)
#
# The canonical link is given by g(mu) = (b')^{-1}(mu) = theta
#
# Note, for GLMs, the mean mu is some function of the model's parameter.
# Normal: mu(mu) = mu
# Bernoulli: mu(p) = p
# Exponential: mu(lambda) = 1 / lambda
# Poisson: mu(lambda) = lambda
# Dirichlet: mu_i(a) = a_i / sum(a)
#
# Theta is generally a function of the model parameter:
# Normal: theta(mu) = mu
# Bernoulli: theta(p) = ln(p/(1-p))
# Exponential: theta(lambda) = -lambda
# Poisson: theta(lambda) = ln(lambda)
# ...
#
# The canonical link maps mu to theta
# Normal: mu(mu) = mu, theta(mu) = mu, b(theta) = theta^2/2, g(mu) = mu
# Bernoulli:
#   mu(p) = p, p(mu) = mu
#   theta(p) = ln(p/(1-p)) = theta(mu) = ln(mu/(1-mu))
#   b(theta) = log(1 + exp(theta))
#   g(mu) = (b')^{-1}(mu) = ln(mu/(1-mu)) = ln(p/(1-p)) = theta(p)


class GLM(object):
    def __init__(
        self,
        penalty="none",
        C=1.0,
        tol=0.0001,
        max_iter=100,
        solver="newton-cg",
        lr=0.01,
        random_state=None,
        fit_intercept=True,
        normalize=False,
    ):

        if fit_intercept is False:
            raise NotImplementedError("fit_incercept=False currently not supported.")
        if normalize is True:
            raise NotImplementedError("normalize=True currently not supported.")

        self._app = _instance()
        if random_state is None:
            self.rs: NumsRandomState = self._app.random
        elif array_utils.is_int(random_state):
<<<<<<< HEAD
            self.rs: NumsRandomState = NumsRandomState(
                system=self._app.system, seed=random_state
            )
=======
            self.rs: NumsRandomState = NumsRandomState(cm=self._app.cm, seed=random_state)
>>>>>>> fbd8f680
        elif isinstance(random_state, NumsRandomState):
            self.rs: NumsRandomState = random_state
        else:
            raise Exception(
                "Unexpected type for random_state %s" % str(type(random_state))
            )
        self._penalty = None if penalty == "none" else penalty
        if not (self._penalty is None or self._penalty == "l2"):
            raise NotImplementedError("%s penalty not supported" % self._penalty)
        self._lambda = 1.0 / C
        self._lambda_vec = None
        self._tol = tol
        self._max_iter = max_iter
        self._opt = solver
        self._lr = lr
        self._beta = None
        self._beta0 = None

    def fit(self, X: BlockArray, y: BlockArray):
        # Note, it's critically important from a performance point-of-view
        # to maintain the original block shape of X below, along axis 1.
        # Otherwise, the concatenation operation will not construct the new X
        # by referencing X's existing blocks.
        # TODO: Option to do concat.
        # TODO: Provide support for batching.
        X = self._app.concatenate(
            [
                X,
                self._app.ones(
                    shape=(X.shape[0], 1),
                    block_shape=(X.block_shape[0], 1),
                    dtype=X.dtype,
                ),
            ],
            axis=1,
            axis_block_size=X.block_shape[1],
        )
        assert len(X.shape) == 2 and len(y.shape) == 1
        beta: BlockArray = self._app.zeros(
            (X.shape[1],), (X.block_shape[1],), dtype=X.dtype
        )
        tol: BlockArray = self._app.scalar(self._tol)
        max_iter: int = self._max_iter
        if self._penalty == "l2":
            self._lambda_vec = (
                self._app.ones(beta.shape, beta.block_shape, beta.dtype) * self._lambda
            )
        if self._opt == "gd" or self._opt == "sgd" or self._opt == "block_sgd":
            lr: BlockArray = self._app.scalar(self._lr)
            if self._opt == "gd":
                beta = gd(self, beta, X, y, tol, max_iter, lr)
            elif self._opt == "sgd":
                beta = sgd(self, beta, X, y, tol, max_iter, lr)
            else:
                beta = block_sgd(self, beta, X, y, tol, max_iter, lr)
        elif self._opt == "newton" or self._opt == "newton-cg":
            beta = newton(self._app, self, beta, X, y, tol, max_iter)
        elif self._opt == "irls":
            # TODO (hme): Provide irls for all GLMs.
            assert isinstance(self, LogisticRegression)
            beta = irls(self._app, self, beta, X, y, tol, max_iter)
        else:
            raise Exception("Unsupported optimizer specified %s." % self._opt)
        self._beta0 = beta[-1]
        self._beta = beta[:-1]

    def forward(self, X, beta=None):
        if beta:
            return self.link_inv(X @ beta)
        return self.link_inv(self._beta0 + X @ self._beta)

    def grad_norm_sq(self, X: BlockArray, y: BlockArray, beta=None):
        g = self.gradient(X, y, self.forward(X, beta), beta=beta)
        return g.T @ g

    def predict(self, X):
        raise NotImplementedError()

    def link_inv(self, eta: BlockArray):
        raise NotImplementedError()

    def objective(self, X: BlockArray, y: BlockArray, beta=None):
        raise NotImplementedError()

    def gradient(
        self,
        X: BlockArray,
        y: BlockArray,
        mu: BlockArray = None,
        beta: BlockArray = None,
    ):
        # gradient w.r.t. beta.
        raise NotImplementedError()

    def hessian(self, X: BlockArray, y: BlockArray, mu: BlockArray = None):
        # Hessian w.r.t. beta.
        raise NotImplementedError()

    def deviance(self, y, y_pred):
        raise NotImplementedError()

    def deviance_sqr(self, X, y):
        y_pred = self.predict(X)
        dev = self.deviance(y, y_pred)
        y_mean = self._app.mean(y)
        dev_null = self.deviance(y, y_mean)
        return 1 - dev / dev_null


class LinearRegression(GLM):

    # Assume Sigma = I
    # canonical parameter: theta = mu
    # b(theta) = theta^2/2
    # b'(theta) = theta
    # canonical link: g(mu) = mu = theta = eta = X @ beta
    # inverse canonical link: mu = b(theta) = b(eta) = eta

    def link_inv(self, eta: BlockArray):
        return eta

    def objective(self, X: BlockArray, y: BlockArray, beta=None):
        assert beta is not None or self._beta is not None
        mu = self.forward(X, beta)
        return self._app.sum((y - mu) ** self._app.two)

    def gradient(
        self,
        X: BlockArray,
        y: BlockArray,
        mu: BlockArray = None,
        beta: BlockArray = None,
    ):
        if mu is None:
            mu = self.forward(X)
        return X.T @ (mu - y)

    def hessian(self, X: BlockArray, y: BlockArray, mu: BlockArray = None):
        return X.T @ X

    def deviance(self, y, y_pred):
        return self._app.sum((y - y_pred) ** self._app.two)

    def predict(self, X: BlockArray) -> BlockArray:
        return self.forward(X)


class LogisticRegression(GLM):
    def link_inv(self, eta: BlockArray):
        return self._app.one / (self._app.one + self._app.exp(-eta))

    def objective(self, X: BlockArray, y: BlockArray, beta=None):
        assert beta is not None or self._beta is not None
        log, one = self._app.log, self._app.one
        mu = self.forward(X, beta)
        return -self._app.sum(y * log(mu) + (one - y) * log(one - mu))

    def gradient(
        self,
        X: BlockArray,
        y: BlockArray,
        mu: BlockArray = None,
        beta: BlockArray = None,
    ):
        if mu is None:
            mu = self.forward(X)
        if self._penalty is None:
            return X.T @ (mu - y)
        else:
            assert beta is not None
            return X.T @ (mu - y) + self._lambda_vec * beta

    def hessian(self, X: BlockArray, y: BlockArray, mu: BlockArray = None):
        if mu is None:
            mu = self.forward(X)
        dim, block_dim = mu.shape[0], mu.block_shape[0]
        s = (mu * (self._app.one - mu)).reshape((dim, 1), block_shape=(block_dim, 1))
        if self._penalty is None:
            return X.T @ (s * X)
        else:
            return X.T @ (s * X) + self._lambda_vec

    def deviance(self, y, y_pred):
        raise NotImplementedError()

    def predict(self, X: BlockArray) -> BlockArray:
        return (self.forward(X) > 0.5).astype(np.int)

    def predict_proba(self, X: BlockArray) -> BlockArray:
        y_pos = self.forward(X).reshape(
            (X.shape[0], 1), block_shape=(X.block_shape[0], 1)
        )
        y_neg = 1 - y_pos
        return self._app.concatenate([y_pos, y_neg], axis=1, axis_block_size=2)


class PoissonRegression(GLM):
    def link_inv(self, eta: BlockArray):
        return self._app.exp(eta)

    def objective(self, X: BlockArray, y: BlockArray, beta=None):
        if beta is None:
            eta = X @ self._beta + self._beta0
        else:
            eta = X @ beta
        mu = self._app.exp(eta)
        return self._app.sum(mu - y * eta)

    def gradient(
        self,
        X: BlockArray,
        y: BlockArray,
        mu: BlockArray = None,
        beta: BlockArray = None,
    ):
        if mu is None:
            mu = self.forward(X)
        return X.T @ (mu - y)

    def hessian(self, X: BlockArray, y: BlockArray, mu: BlockArray = None):
        if mu is None:
            mu = self.forward(X)
        # TODO (hme): This is sub-optimal as it forces the computation of X.T.
        return (X.T * mu) @ X

    def deviance(self, y: BlockArray, y_pred: BlockArray) -> BlockArray:
        return self._app.sum(
            self._app.two * self._app.xlogy(y, y / y_pred) - y + y_pred
        )

    def predict(self, X: BlockArray) -> BlockArray:
        return self.forward(X)


class ExponentialRegression(GLM):
    # canonical parameter: theta = - lambda
    # b(theta) = -log(-theta)
    # b'(theta) = -1/theta
    # canonical link: g(mu) = theta = eta = X @ beta
    # inverse canonical link: mu = b'(theta) = -1/theta = -1/eta

    def link_inv(self, eta: BlockArray):
        raise NotImplementedError()

    def objective(self, X: BlockArray, y: BlockArray, beta=None):
        raise NotImplementedError()

    def gradient(
        self,
        X: BlockArray,
        y: BlockArray,
        mu: BlockArray = None,
        beta: BlockArray = None,
    ):
        raise NotImplementedError()

    def hessian(self, X: BlockArray, y: BlockArray, mu: BlockArray = None):
        raise NotImplementedError()


# Scikit-Learn aliases.
PoissonRegressor = PoissonRegression


def line_search():
    raise NotImplementedError()


def sgd(
    model: GLM,
    beta,
    X: BlockArray,
    y: BlockArray,
    tol: BlockArray,
    max_iter: int,
    lr: BlockArray,
):
    # Classic SGD.
    app = _instance()
    for _ in range(max_iter):
        # Sample an entry uniformly at random.
        idx = model.rs.numpy().integers(X.shape[0])
        X_sample, y_sample = X[idx : idx + 1], y[idx : idx + 1]
        mu = model.forward(X_sample, beta)
        g = model.gradient(X_sample, y_sample, mu, beta=beta)
        beta += -lr * g
        if app.max(app.abs(g)) <= tol:
            # sklearn uses max instead of l2 norm.
            break
    return beta


def block_sgd(
    model: GLM,
    beta,
    X: BlockArray,
    y: BlockArray,
    tol: BlockArray,
    max_iter: int,
    lr: BlockArray,
):
    # SGD with batches equal to block shape along first axis.
    app = _instance()
    for _ in range(max_iter):
        for (start, stop) in X.grid.grid_slices[0]:
            X_batch, y_batch = X[start:stop], y[start:stop]
            mu = model.forward(X_batch, beta)
            g = model.gradient(X_batch, y_batch, mu, beta=beta)
            beta += -lr * g
            if app.max(app.abs(g)) <= tol:
                break
    return beta


def gd(
    model: GLM,
    beta,
    X: BlockArray,
    y: BlockArray,
    tol: BlockArray,
    max_iter: int,
    lr: BlockArray,
):
    app = _instance()
    for _ in range(max_iter):
        mu = model.forward(X, beta)
        g = model.gradient(X, y, mu, beta=beta)
        beta += -lr * g
        if app.max(app.abs(g)) <= tol:
            break
    return beta


def newton(
    app: ArrayApplication,
    model: GLM,
    beta,
    X: BlockArray,
    y: BlockArray,
    tol: BlockArray,
    max_iter: int,
):
    for _ in range(max_iter):
        mu: BlockArray = model.forward(X, beta)
        g = model.gradient(X, y, mu, beta=beta)
        # These are PSD, but inv is faster than psd inv.
        beta += -app.inv(model.hessian(X, y, mu)) @ g
        if app.max(app.abs(g)) <= tol:
            break
    return beta


def irls(
    app: ArrayApplication,
    model: LogisticRegression,
    beta,
    X: BlockArray,
    y: BlockArray,
    tol: BlockArray,
    max_iter: int,
):
    for _ in range(max_iter):
        eta: BlockArray = X @ beta
        mu: BlockArray = model.link_inv(eta)
        s = mu * (1 - mu) + 1e-16
        XT_s = X.T * s
        # These are PSD, but inv is faster than psd inv.
        XTsX_inv = app.inv(XT_s @ X)
        z = eta + (y - mu) / s
        beta = XTsX_inv @ XT_s @ z
        g = model.gradient(X, y, mu, beta)
        if app.max(app.abs(g)) <= tol:
            break
    return beta


def lbfgs():
    raise NotImplementedError()


def admm():
    raise NotImplementedError()<|MERGE_RESOLUTION|>--- conflicted
+++ resolved
@@ -61,18 +61,17 @@
 
 
 class GLM(object):
-    def __init__(
-        self,
-        penalty="none",
-        C=1.0,
-        tol=0.0001,
-        max_iter=100,
-        solver="newton-cg",
-        lr=0.01,
-        random_state=None,
-        fit_intercept=True,
-        normalize=False,
-    ):
+
+    def __init__(self,
+                 penalty='none',
+                 C=1.0,
+                 tol=0.0001,
+                 max_iter=100,
+                 solver="newton-cg",
+                 lr=0.01,
+                 random_state=None,
+                 fit_intercept=True,
+                 normalize=False):
 
         if fit_intercept is False:
             raise NotImplementedError("fit_incercept=False currently not supported.")
@@ -83,20 +82,12 @@
         if random_state is None:
             self.rs: NumsRandomState = self._app.random
         elif array_utils.is_int(random_state):
-<<<<<<< HEAD
-            self.rs: NumsRandomState = NumsRandomState(
-                system=self._app.system, seed=random_state
-            )
-=======
             self.rs: NumsRandomState = NumsRandomState(cm=self._app.cm, seed=random_state)
->>>>>>> fbd8f680
         elif isinstance(random_state, NumsRandomState):
             self.rs: NumsRandomState = random_state
         else:
-            raise Exception(
-                "Unexpected type for random_state %s" % str(type(random_state))
-            )
-        self._penalty = None if penalty == "none" else penalty
+            raise Exception("Unexpected type for random_state %s" % str(type(random_state)))
+        self._penalty = None if penalty == 'none' else penalty
         if not (self._penalty is None or self._penalty == "l2"):
             raise NotImplementedError("%s penalty not supported" % self._penalty)
         self._lambda = 1.0 / C
@@ -115,28 +106,19 @@
         # by referencing X's existing blocks.
         # TODO: Option to do concat.
         # TODO: Provide support for batching.
-        X = self._app.concatenate(
-            [
-                X,
-                self._app.ones(
-                    shape=(X.shape[0], 1),
-                    block_shape=(X.block_shape[0], 1),
-                    dtype=X.dtype,
-                ),
-            ],
-            axis=1,
-            axis_block_size=X.block_shape[1],
-        )
+        X = self._app.concatenate([X, self._app.ones(shape=(X.shape[0], 1),
+                                                     block_shape=(X.block_shape[0], 1),
+                                                     dtype=X.dtype)],
+                                  axis=1,
+                                  axis_block_size=X.block_shape[1])
         assert len(X.shape) == 2 and len(y.shape) == 1
-        beta: BlockArray = self._app.zeros(
-            (X.shape[1],), (X.block_shape[1],), dtype=X.dtype
-        )
+        beta: BlockArray = self._app.zeros((X.shape[1],), (X.block_shape[1],), dtype=X.dtype)
         tol: BlockArray = self._app.scalar(self._tol)
         max_iter: int = self._max_iter
         if self._penalty == "l2":
-            self._lambda_vec = (
-                self._app.ones(beta.shape, beta.block_shape, beta.dtype) * self._lambda
-            )
+            self._lambda_vec = self._app.ones(beta.shape,
+                                              beta.block_shape,
+                                              beta.dtype) * self._lambda
         if self._opt == "gd" or self._opt == "sgd" or self._opt == "block_sgd":
             lr: BlockArray = self._app.scalar(self._lr)
             if self._opt == "gd":
@@ -174,13 +156,8 @@
     def objective(self, X: BlockArray, y: BlockArray, beta=None):
         raise NotImplementedError()
 
-    def gradient(
-        self,
-        X: BlockArray,
-        y: BlockArray,
-        mu: BlockArray = None,
-        beta: BlockArray = None,
-    ):
+    def gradient(self, X: BlockArray, y: BlockArray,
+                 mu: BlockArray = None, beta: BlockArray = None):
         # gradient w.r.t. beta.
         raise NotImplementedError()
 
@@ -214,15 +191,10 @@
     def objective(self, X: BlockArray, y: BlockArray, beta=None):
         assert beta is not None or self._beta is not None
         mu = self.forward(X, beta)
-        return self._app.sum((y - mu) ** self._app.two)
-
-    def gradient(
-        self,
-        X: BlockArray,
-        y: BlockArray,
-        mu: BlockArray = None,
-        beta: BlockArray = None,
-    ):
+        return self._app.sum((y-mu)**self._app.two)
+
+    def gradient(self, X: BlockArray, y: BlockArray,
+                 mu: BlockArray = None, beta: BlockArray = None):
         if mu is None:
             mu = self.forward(X)
         return X.T @ (mu - y)
@@ -238,6 +210,7 @@
 
 
 class LogisticRegression(GLM):
+
     def link_inv(self, eta: BlockArray):
         return self._app.one / (self._app.one + self._app.exp(-eta))
 
@@ -245,15 +218,10 @@
         assert beta is not None or self._beta is not None
         log, one = self._app.log, self._app.one
         mu = self.forward(X, beta)
-        return -self._app.sum(y * log(mu) + (one - y) * log(one - mu))
-
-    def gradient(
-        self,
-        X: BlockArray,
-        y: BlockArray,
-        mu: BlockArray = None,
-        beta: BlockArray = None,
-    ):
+        return - self._app.sum(y * log(mu) + (one - y) * log(one - mu))
+
+    def gradient(self, X: BlockArray, y: BlockArray,
+                 mu: BlockArray = None, beta: BlockArray = None):
         if mu is None:
             mu = self.forward(X)
         if self._penalty is None:
@@ -279,14 +247,13 @@
         return (self.forward(X) > 0.5).astype(np.int)
 
     def predict_proba(self, X: BlockArray) -> BlockArray:
-        y_pos = self.forward(X).reshape(
-            (X.shape[0], 1), block_shape=(X.block_shape[0], 1)
-        )
+        y_pos = self.forward(X).reshape((X.shape[0], 1), block_shape=(X.block_shape[0], 1))
         y_neg = 1 - y_pos
         return self._app.concatenate([y_pos, y_neg], axis=1, axis_block_size=2)
 
 
 class PoissonRegression(GLM):
+
     def link_inv(self, eta: BlockArray):
         return self._app.exp(eta)
 
@@ -298,13 +265,8 @@
         mu = self._app.exp(eta)
         return self._app.sum(mu - y * eta)
 
-    def gradient(
-        self,
-        X: BlockArray,
-        y: BlockArray,
-        mu: BlockArray = None,
-        beta: BlockArray = None,
-    ):
+    def gradient(self, X: BlockArray, y: BlockArray,
+                 mu: BlockArray = None, beta: BlockArray = None):
         if mu is None:
             mu = self.forward(X)
         return X.T @ (mu - y)
@@ -316,9 +278,7 @@
         return (X.T * mu) @ X
 
     def deviance(self, y: BlockArray, y_pred: BlockArray) -> BlockArray:
-        return self._app.sum(
-            self._app.two * self._app.xlogy(y, y / y_pred) - y + y_pred
-        )
+        return self._app.sum(self._app.two * self._app.xlogy(y, y / y_pred) - y + y_pred)
 
     def predict(self, X: BlockArray) -> BlockArray:
         return self.forward(X)
@@ -337,13 +297,8 @@
     def objective(self, X: BlockArray, y: BlockArray, beta=None):
         raise NotImplementedError()
 
-    def gradient(
-        self,
-        X: BlockArray,
-        y: BlockArray,
-        mu: BlockArray = None,
-        beta: BlockArray = None,
-    ):
+    def gradient(self, X: BlockArray, y: BlockArray,
+                 mu: BlockArray = None, beta: BlockArray = None):
         raise NotImplementedError()
 
     def hessian(self, X: BlockArray, y: BlockArray, mu: BlockArray = None):
@@ -358,39 +313,27 @@
     raise NotImplementedError()
 
 
-def sgd(
-    model: GLM,
-    beta,
-    X: BlockArray,
-    y: BlockArray,
-    tol: BlockArray,
-    max_iter: int,
-    lr: BlockArray,
-):
+def sgd(model: GLM, beta,
+        X: BlockArray, y: BlockArray,
+        tol: BlockArray, max_iter: int, lr: BlockArray):
     # Classic SGD.
     app = _instance()
     for _ in range(max_iter):
         # Sample an entry uniformly at random.
         idx = model.rs.numpy().integers(X.shape[0])
-        X_sample, y_sample = X[idx : idx + 1], y[idx : idx + 1]
+        X_sample, y_sample = X[idx:idx+1], y[idx:idx+1]
         mu = model.forward(X_sample, beta)
         g = model.gradient(X_sample, y_sample, mu, beta=beta)
-        beta += -lr * g
+        beta += - lr * g
         if app.max(app.abs(g)) <= tol:
             # sklearn uses max instead of l2 norm.
             break
     return beta
 
 
-def block_sgd(
-    model: GLM,
-    beta,
-    X: BlockArray,
-    y: BlockArray,
-    tol: BlockArray,
-    max_iter: int,
-    lr: BlockArray,
-):
+def block_sgd(model: GLM, beta,
+              X: BlockArray, y: BlockArray,
+              tol: BlockArray, max_iter: int, lr: BlockArray):
     # SGD with batches equal to block shape along first axis.
     app = _instance()
     for _ in range(max_iter):
@@ -398,67 +341,49 @@
             X_batch, y_batch = X[start:stop], y[start:stop]
             mu = model.forward(X_batch, beta)
             g = model.gradient(X_batch, y_batch, mu, beta=beta)
-            beta += -lr * g
+            beta += - lr * g
             if app.max(app.abs(g)) <= tol:
                 break
     return beta
 
 
-def gd(
-    model: GLM,
-    beta,
-    X: BlockArray,
-    y: BlockArray,
-    tol: BlockArray,
-    max_iter: int,
-    lr: BlockArray,
-):
+def gd(model: GLM, beta,
+       X: BlockArray, y: BlockArray,
+       tol: BlockArray, max_iter: int, lr: BlockArray):
     app = _instance()
     for _ in range(max_iter):
         mu = model.forward(X, beta)
         g = model.gradient(X, y, mu, beta=beta)
-        beta += -lr * g
+        beta += - lr * g
         if app.max(app.abs(g)) <= tol:
             break
     return beta
 
 
-def newton(
-    app: ArrayApplication,
-    model: GLM,
-    beta,
-    X: BlockArray,
-    y: BlockArray,
-    tol: BlockArray,
-    max_iter: int,
-):
+def newton(app: ArrayApplication, model: GLM, beta,
+           X: BlockArray, y: BlockArray,
+           tol: BlockArray, max_iter: int):
     for _ in range(max_iter):
         mu: BlockArray = model.forward(X, beta)
         g = model.gradient(X, y, mu, beta=beta)
         # These are PSD, but inv is faster than psd inv.
-        beta += -app.inv(model.hessian(X, y, mu)) @ g
+        beta += - app.inv(model.hessian(X, y, mu)) @ g
         if app.max(app.abs(g)) <= tol:
             break
     return beta
 
 
-def irls(
-    app: ArrayApplication,
-    model: LogisticRegression,
-    beta,
-    X: BlockArray,
-    y: BlockArray,
-    tol: BlockArray,
-    max_iter: int,
-):
+def irls(app: ArrayApplication, model: LogisticRegression, beta,
+         X: BlockArray, y: BlockArray,
+         tol: BlockArray, max_iter: int):
     for _ in range(max_iter):
         eta: BlockArray = X @ beta
         mu: BlockArray = model.link_inv(eta)
         s = mu * (1 - mu) + 1e-16
-        XT_s = X.T * s
+        XT_s = (X.T * s)
         # These are PSD, but inv is faster than psd inv.
         XTsX_inv = app.inv(XT_s @ X)
-        z = eta + (y - mu) / s
+        z = eta + (y-mu)/s
         beta = XTsX_inv @ XT_s @ z
         g = model.gradient(X, y, mu, beta)
         if app.max(app.abs(g)) <= tol:
