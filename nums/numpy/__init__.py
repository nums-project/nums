--- conflicted
+++ resolved
@@ -35,18 +35,10 @@
     for name, func in system_utils.get_module_functions(np).items():
         if name not in globals():
             # TODO(mwe): Allow failed fallback functions to be used in default function doctests
-<<<<<<< HEAD
-            if (
-                hasattr(np, func.__name__)
-                and func.__name__
-                in settings.doctest_fallback | settings.manually_tested_fallback
-            ):
-=======
             if hasattr(np, func.__name__) and \
                     func.__name__ in (settings.doctest_fallbacks
                                       | settings.tested_fallbacks
                                       | settings.untested_fallbacks):
->>>>>>> 027b71ae
                 globals()[name] = _default_to_numpy(func)
             else:
                 globals()[name] = _not_implemented(func)
