--- conflicted
+++ resolved
@@ -2325,9 +2325,8 @@
     return avg, weights_sum
 
 
-<<<<<<< HEAD
-@derived_from(np)
-=======
+
+@derived_from(np)
 def quantile(
     a: BlockArray,
     q: float,
@@ -2382,7 +2381,6 @@
     return _instance().percentile(a, q, interpolation=interpolation)
 
 
->>>>>>> a9213c4e
 def median(a: BlockArray, axis=None, out=None, keepdims=False) -> BlockArray:
     """Compute the median of a BlockArray.
 
