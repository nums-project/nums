# coding=utf-8
# Copyright (C) 2020 NumS Development Team.
#
# Licensed under the Apache License, Version 2.0 (the "License");
# you may not use this file except in compliance with the License.
# You may obtain a copy of the License at
#
#     http://www.apache.org/licenses/LICENSE-2.0
#
# Unless required by applicable law or agreed to in writing, software
# distributed under the License is distributed on an "AS IS" BASIS,
# WITHOUT WARRANTIES OR CONDITIONS OF ANY KIND, either express or implied.
# See the License for the specific language governing permissions and
# limitations under the License.


import warnings

from typing import Tuple, Optional, Union

import numpy as np
import scipy.stats

from nums.core.application_manager import instance as _instance
from nums.core.array.blockarray import BlockArray
from nums.numpy import numpy_utils
from nums.core.utils import derived_from


# pylint: disable = redefined-builtin, too-many-lines


def _not_implemented(func):
    # From project JAX: https://github.com/google/jax/blob/master/jax/numpy/lax_numpy.py
    def wrapped(*args, **kwargs):
        # pylint: disable=unused-argument
        msg = "NumPy function {} not yet implemented."
        raise NotImplementedError(msg.format(func))

    return wrapped


# TODO (mwe): Convert this to invoke the NumPy op on a worker instead of the driver.
def _default_to_numpy(func):
    def wrapped(*args, **kwargs):
        warnings.warn(
            "Operation "
            + func.__name__
            + " not implemented, falling back to NumPy. "
            + "If this is too slow or failing, please open an issue on GitHub.",
            RuntimeWarning,
        )
        new_args = [arg.get() if isinstance(arg, BlockArray) else arg for arg in args]
        new_kwargs = {
            k: v.get() if isinstance(v, BlockArray) else v
            for k, v in zip(kwargs.keys(), kwargs.values())
        }
        res = np.__getattribute__(func.__name__)(*new_args, **new_kwargs)
        if isinstance(res, tuple):
            nps_res = tuple(array(x) for x in res)
        else:
            nps_res = array(res)
        return nps_res

    return wrapped


############################################
# Constants
############################################

# Distributed memory access of these values will be optimized downstream.
pi = np.pi
e = np.e
euler_gamma = np.euler_gamma
inf = infty = Inf = Infinity = PINF = np.inf
NINF = np.NINF
PZERO = np.PZERO
NZERO = np.NZERO
nan = NAN = NaN = np.nan

############################################
# Data Types
############################################


bool_ = np.bool_

uint = np.uint
uint8 = np.uint8
uint16 = np.uint16
uint32 = np.uint32
uint64 = np.uint64

int8 = np.int8
int16 = np.int16
int32 = np.int32
int64 = np.int64

float16 = np.float16
float32 = np.float32
float64 = np.float64

complex64 = np.complex64
complex128 = np.complex128


############################################
# Creation and I/O Ops
############################################


def loadtxt(
    fname,
    dtype=float,
    comments="# ",
    delimiter=" ",
    converters=None,
    skiprows=0,
    usecols=None,
    unpack=False,
    ndmin=0,
    encoding="bytes",
    max_rows=None,
) -> BlockArray:
    """Load data from a text file.

    This docstring was copied from numpy.loadtxt.

    Some inconsistencies with the NumS version may exist.

    Each row in the text file must have the same number of values.

    Parameters
    ----------
    fname : file, str, or pathlib.Path
        File, filename, or generator to read.  If the filename extension is
        ``.gz`` or ``.bz2``, the file is first decompressed. Note that
        generators should return byte strings.
    dtype : data-type, optional
        Data-type of the resulting array; default: float.  If this is a
        structured data-type, the resulting array will be 1-dimensional, and
        each row will be interpreted as an element of the array.  In this
        case, the number of columns used must match the number of fields in
        the data-type.
    comments : str or sequence of str, optional
        The characters or list of characters used to indicate the start of a
        comment. None implies no comments. For backwards compatibility, byte
        strings will be decoded as 'latin1'. The default is '#'.
    delimiter : str, optional
        The string used to separate values. For backwards compatibility, byte
        strings will be decoded as 'latin1'. The default is whitespace.
    converters : dict, optional
        A dictionary mapping column number to a function that will parse the
        column string into the desired value.  E.g., if column 0 is a date
        string: ``converters = {0: datestr2num}``.  Converters can also be
        used to provide a default value for missing data (but see also
        `genfromtxt`): ``converters = {3: lambda s: float(s.strip() or 0)}``.
        Default: None.
    skiprows : int, optional
        Skip the first `skiprows` lines, including comments; default: 0.
    usecols : int or sequence, optional
        Which columns to read, with 0 being the first. For example,
        ``usecols = (1,4,5)`` will extract the 2nd, 5th and 6th columns.
        The default, None, results in all columns being read.

            When a single column has to be read it is possible to use
            an integer instead of a tuple. E.g ``usecols = 3`` reads the
            fourth column the same way as ``usecols = (3,)`` would.
    unpack : bool, optional
        If True, the returned array is transposed, so that arguments may be
        unpacked using ``x, y, z = loadtxt(...)``.  When used with a structured
        data-type, arrays are returned for each field.  Default is False.
    ndmin : int, optional
        The returned array will have at least `ndmin` dimensions.
        Otherwise mono-dimensional axes will be squeezed.
        Legal values: 0 (default), 1 or 2.
    encoding : str, optional
        Encoding used to decode the inputfile. Does not apply to input streams.
        The special value 'bytes' enables backward compatibility workarounds
        that ensures you receive byte arrays as results if possible and passes
        'latin1' encoded strings to converters. Override this value to receive
        unicode arrays and pass strings as input to converters.  If set to None
        the system default is used. The default value is 'bytes'.
    max_rows : int, optional
        Read `max_rows` lines of content after `skiprows` lines. The default
        is to read all the lines.

    Returns
    -------
    out : BlockArray
        Data read from the text file.

    Notes
    -----
    This function aims to be a fast reader for simply formatted files.  The
    `genfromtxt` function provides more sophisticated handling of, e.g.,
    lines with missing values.

    Examples
    --------
    The doctests shown below are copied from NumPy.
    They won’t show the correct result until you operate ``get()``.

    >>> from io import StringIO  # doctest: +SKIP
    >>> c = StringIO("0 1\\n2 3")  # doctest: +SKIP
    >>> nps.loadtxt(c).get()  # doctest: +SKIP
    array([[0., 1.],
           [2., 3.]])

    >>> c = StringIO("1,0,2\\n3,0,4")  # doctest: +SKIP
    >>> x, y = nps.loadtxt(c, delimiter=',', usecols=(0, 2), unpack=True)  # doctest: +SKIP
    >>> x.get()  # doctest: +SKIP
    array([1., 3.])
    >>> y.get()  # doctest: +SKIP
    array([2., 4.])
    """
    app = _instance()
    num_rows = app.cm.num_cores_total()
    try:
        ba: BlockArray = app.loadtxt(
            fname,
            dtype=dtype,
            comments=comments,
            delimiter=delimiter,
            converters=converters,
            skiprows=skiprows,
            usecols=usecols,
            unpack=unpack,
            ndmin=ndmin,
            encoding=encoding,
            max_rows=max_rows,
            num_workers=num_rows,
        )
        shape = ba.shape
        block_shape = app.compute_block_shape(shape, dtype)
        return ba.reshape(block_shape=block_shape)
    except Exception as _:
        warnings.warn("Failed to load text data in parallel; using np.loadtxt locally.")
        np_arr = np.loadtxt(
            fname,
            dtype=dtype,
            comments=comments,
            delimiter=delimiter,
            converters=converters,
            skiprows=skiprows,
            usecols=usecols,
            unpack=unpack,
            ndmin=ndmin,
            encoding=encoding,
            max_rows=max_rows,
        )
        shape = np_arr.shape
        block_shape = app.compute_block_shape(shape, dtype)
        return app.array(np_arr, block_shape=block_shape)


def array(object, dtype=None, copy=True, order="K", ndmin=0, subok=False) -> BlockArray:
    """Creates a BlockArray.

    This docstring was copied from numpy.array.

    Some inconsistencies with the NumS version may exist.

    Parameters
    ----------
    object : array_like
        An array, any object exposing the array interface, an object whose
        __array__ method returns an array, or any (nested) sequence.
    dtype : data-type, optional
        The desired data-type for the array.  If not given, then the type will
        be determined as the minimum type required to hold the objects in the
        sequence.
    copy : bool, optional
        If true (default), then the object is copied.  Otherwise, a copy will
        only be made if __array__ returns a copy, if obj is a nested sequence,
        or if a copy is needed to satisfy any of the other requirements
        (`dtype`, `order`, etc.).
    order : {'K'}, optional
        Specify the memory layout of the array. If object is not an array, the
        newly created array will be in C order (row major) unless 'F' is
        specified, in which case it will be in Fortran order (column major).
        If object is an array the following holds.

        ===== ========= ===================================================
        order  no copy                     copy=True
        ===== ========= ===================================================
        'K'   unchanged F & C order preserved, otherwise most similar order
        'A'   unchanged F order if input is F and not C, otherwise C order
        'C'   C order   C order
        'F'   F order   F order
        ===== ========= ===================================================

        When ``copy=False`` and a copy is made for other reasons, the result is
        the same as if ``copy=True``, with some exceptions for `A`, see the
        Notes section. The default order is 'K'.
    subok : bool, optional
        If True, then sub-classes will be passed-through, otherwise
        the returned array will be forced to be a base-class array (default).
    ndmin : int, optional
        Specifies the minimum number of dimensions that the resulting
        array should have.  Ones will be pre-pended to the shape as
        needed to meet this requirement.

    Returns
    -------
    out : BlockArray
        An array object satisfying the specified requirements.

    See Also
    --------
    empty_like : Return an empty array with shape and type of input.
    ones_like : Return an array of ones with shape and type of input.
    zeros_like : Return an array of zeros with shape and type of input.
    full_like : Return a new array with shape of input filled with value.
    empty : Return a new uninitialized array.
    ones : Return a new array setting values to one.
    zeros : Return a new array setting values to zero.
    full : Return a new array of given shape filled with value.


    Notes
    -----
    Only order='K' is supported.

    Only ndmin=0 is currently supported.

    subok must be False

    Examples
    --------
    The doctests shown below are copied from NumPy.
    They won’t show the correct result until you operate ``get()``.

    >>> nps.array([1, 2, 3]).get()  # doctest: +SKIP
    array([1, 2, 3])

    Upcasting:

    >>> nps.array([1, 2, 3.0]).get()  # doctest: +SKIP
    array([ 1.,  2.,  3.])

    More than one dimension:

    >>> nps.array([[1, 2], [3, 4]]).get()  # doctest: +SKIP
    array([[1, 2],
           [3, 4]])

    Type provided:

    >>> nps.array([1, 2, 3], dtype=complex).get()  # doctest: +SKIP
    array([ 1.+0.j,  2.+0.j,  3.+0.j])
    """
    if order is not None and order != "K":
        raise NotImplementedError("Only order='K' is supported.")
    if ndmin != 0:
        raise NotImplementedError("Only ndmin=0 is currently supported.")
    if subok:
        raise ValueError("subok must be False.")
    if isinstance(object, BlockArray):
        if copy:
            object = object.copy()
        if dtype is not None:
            if dtype is not object.dtype:
                object = object.astype(dtype)
        return object
    result = np.array(
        object, dtype=dtype, copy=copy, order=order, ndmin=ndmin, subok=subok
    )
    dtype = np.__getattribute__(str(result.dtype))
    shape = result.shape
    app = _instance()
    block_shape = app.compute_block_shape(shape, dtype)
    return app.array(result, block_shape)


def empty(shape, dtype=float):
    """Return a new array of given shape and type, without initializing entries.

    This docstring was copied from numpy.empty.

    Some inconsistencies with the NumS version may exist.

    Parameters
    ----------
    shape : int or tuple of int
        Shape of the empty array, e.g., ``(2, 3)`` or ``2``.
    dtype : data-type, optional
        Desired output data-type for the array, e.g, `int`. Default is
        `float`.

    Returns
    -------
    out : BlockArray
        Array of uninitialized (arbitrary) data of the given shape and dtype.

    See Also
    --------
    empty_like : Return an empty array with shape and type of input.
    ones : Return a new array setting values to one.
    zeros : Return a new array setting values to zero.
    full : Return a new array of given shape filled with value.


    Notes
    -----
    `empty`, unlike `zeros`, does not set the array values to zero,
    and may therefore be marginally faster.  On the other hand, it requires
    the user to manually set all the values in the array, and should be
    used with caution.

    Examples
    --------
    The doctests shown below are copied from NumPy.
    They won’t show the correct result until you operate ``get()``.

    >>> nps.empty([2, 2]).get()  # doctest: +SKIP
    array([[ -9.74499359e+001,   6.69583040e-309],
           [  2.13182611e-314,   3.06959433e-309]])         #uninitialized

    >>> nps.empty([2, 2], dtype=int).get()  # doctest: +SKIP
    array([[-1073741821, -1067949133],
           [  496041986,    19249760]])                     #uninitialized

    """
    app = _instance()
    if isinstance(shape, int):
        shape = (shape,)
    block_shape = app.compute_block_shape(shape, dtype)
    return app.empty(shape=shape, block_shape=block_shape, dtype=dtype)


def zeros(shape, dtype=float):
    """Return a new array of given shape and type, without initializing entries.

    This docstring was copied from numpy.zeros.

    Some inconsistencies with the NumS version may exist.

    Return a new array of given shape and type, filled with zeros.

    Parameters
    ----------
    shape : int or tuple of ints
        Shape of the new array, e.g., ``(2, 3)`` or ``2``.
    dtype : data-type, optional
        The desired data-type for the array, e.g., `int`.  Default is
        `float`.

    Returns
    -------
    out : BlockArray
        Array of zeros with the given shape and dtype.

    See Also
    --------
    zeros_like : Return an array of zeros with shape and type of input.
    empty : Return a new uninitialized array.
    ones : Return a new array setting values to one.
    full : Return a new array of given shape filled with value.

    Examples
    --------
    The doctests shown below are copied from NumPy.
    They won’t show the correct result until you operate ``get()``.

    >>> nps.zeros(5).get()  # doctest: +SKIP
    array([ 0.,  0.,  0.,  0.,  0.])

    >>> nps.zeros((5,), dtype=int).get()  # doctest: +SKIP
    array([0, 0, 0, 0, 0])

    >>> nps.zeros((2, 1)).get()  # doctest: +SKIP
    array([[ 0.],
           [ 0.]])

    >>> s = (2,2)  # doctest: +SKIP
    >>> nps.zeros(s).get()  # doctest: +SKIP
    array([[ 0.,  0.],
           [ 0.,  0.]])
    """
    app = _instance()
    if isinstance(shape, int):
        shape = (shape,)
    block_shape = app.get_block_shape(shape, dtype)
    return app.zeros(shape=shape, block_shape=block_shape, dtype=dtype)


def ones(shape, dtype=float):
    """Return a new array of given shape and type, filled with ones.

    This docstring was copied from numpy.ones.

    Some inconsistencies with the NumS version may exist.

    Parameters
    ----------
    shape : int or sequence of ints
        Shape of the new array, e.g., ``(2, 3)`` or ``2``.
    dtype : data-type, optional
        The desired data-type for the array, e.g., `int`.  Default is
        `float`.

    Returns
    -------
    out : BlockArray
        Array of ones with the given shape and dtype.

    See Also
    --------
    ones_like : Return an array of ones with shape and type of input.
    empty : Return a new uninitialized array.
    zeros : Return a new array setting values to zero.
    full : Return a new array of given shape filled with value.

    Examples
    --------
    The doctests shown below are copied from NumPy.
    They won’t show the correct result until you operate ``get()``.

    >>> nps.ones(5).get()  # doctest: +SKIP
    array([1., 1., 1., 1., 1.])

    >>> nps.ones((5,), dtype=int).get()  # doctest: +SKIP
    array([1, 1, 1, 1, 1])

    >>> nps.ones((2, 1)).get()  # doctest: +SKIP
    array([[1.],
           [1.]])

    >>> s = (2,2)  # doctest: +SKIP
    >>> nps.ones(s).get()  # doctest: +SKIP
    array([[1.,  1.],
           [1.,  1.]])
    """
    app = _instance()
    if isinstance(shape, int):
        shape = (shape,)
    block_shape = app.get_block_shape(shape, dtype)
    return app.ones(shape=shape, block_shape=block_shape, dtype=dtype)


def empty_like(prototype: BlockArray, dtype=None, order="K", shape=None):
    """Return a new array with the same shape and type as a given array.

    This docstring was copied from numpy.empty_like.

    Some inconsistencies with the NumS version may exist.

    Parameters
    ----------
    prototype : BlockArray
        The shape and data-type of `prototype` define these same attributes
        of the returned array.
    dtype : data-type, optional
        Overrides the data type of the result.
    order : {'C', 'F', 'A', or 'K'}, optional
        Overrides the memory layout of the result. 'C' means C-order,
        'F' means F-order, 'A' means 'F' if ``prototype`` is Fortran
        contiguous, 'C' otherwise. 'K' means match the layout of ``prototype``
        as closely as possible.
    shape : int or sequence of ints, optional.
        Overrides the shape of the result. If order='K' and the number of
        dimensions is unchanged, will try to keep order, otherwise,
        order='C' is implied.

    Returns
    -------
    out : BlockArray
        Array of uninitialized (arbitrary) data with the same
        shape and type as `prototype`.

    See Also
    --------
    ones_like : Return an array of ones with shape and type of input.
    zeros_like : Return an array of zeros with shape and type of input.
    full_like : Return a new array with shape of input filled with value.
    empty : Return a new uninitialized array.

    Notes
    -----
    This function does *not* initialize the returned array; to do that use
    `zeros_like` or `ones_like` instead.  It may be marginally faster than
    the functions that do set the array values.

    Only order='K' is supported.

    Examples
    --------
    The doctests shown below are copied from NumPy.
    They won’t show the correct result until you operate ``get()``.

    >>> a = ([1,2,3], [4,5,6])                         # a is array-like  # doctest: +SKIP
    >>> nps.empty_like(a, shape=(2, 3), dtype=float).get()  # doctest: +SKIP
    array([[-1073741821, -1073741821,           3],    # uninitialized
           [          0,           0, -1073741821]])
    >>> a = nps.array([[1., 2., 3.],[4.,5.,6.]]).get()  # doctest: +SKIP
    >>> nps.empty_like(a, shape=(2, 3), dtype=float).get()  # doctest: +SKIP
    array([[ -2.00000715e+000,   1.48219694e-323,  -2.00000572e+000], # uninitialized
           [  4.38791518e-305,  -2.00000715e+000,   4.17269252e-309]])
    """
    if shape is None:
        shape = prototype.shape
    if dtype is None:
        dtype = prototype.dtype
    if order is not None and order != "K":
        raise NotImplementedError("Only order='K' is supported.")
    return empty(shape, dtype)


def zeros_like(prototype, dtype=None, order="K", shape=None):
    """Return an array of zeros with the same shape and type as a given array.

    This docstring was copied from numpy.zeros_like.

    Some inconsistencies with the NumS version may exist.

    Parameters
    ----------
    prototype : array_like
        The shape and data-type of `prototype` define these same attributes of
        the returned array.
    dtype : data-type, optional
        Overrides the data type of the result.
    order : {'C', 'F', 'A', or 'K'}, optional
        Overrides the memory layout of the result. 'C' means C-order,
        'F' means F-order, 'A' means 'F' if `a` is Fortran contiguous,
        'C' otherwise. 'K' means match the layout of `a` as closely
        as possible.
    shape : int or sequence of ints, optional.
        Overrides the shape of the result. If order='K' and the number of
        dimensions is unchanged, will try to keep order, otherwise,
        order='C' is implied.

    Returns
    -------
    out : BlockArray
        Array of zeros with the same shape and type as `prototype`.

    See Also
    --------
    empty_like : Return an empty array with shape and type of input.
    ones_like : Return an array of ones with shape and type of input.
    full_like : Return a new array with shape of input filled with value.
    zeros : Return a new array setting values to zero.

    Notes
    -----
    Only order='K' is supported.

    Examples
    --------
    The doctests shown below are copied from NumPy.
    They won’t show the correct result until you operate ``get()``.

    >>> x = nps.arange(6)  # doctest: +SKIP
    >>> x = x.reshape((2, 3))  # doctest: +SKIP
    >>> x.get()  # doctest: +SKIP
    array([[0, 1, 2],
           [3, 4, 5]])
    >>> nps.zeros_like(x).get()  # doctest: +SKIP
    array([[0, 0, 0],
           [0, 0, 0]])

    >>> y = nps.arange(3, dtype=float)  # doctest: +SKIP
    >>> y.get()  # doctest: +SKIP
    array([0., 1., 2.])
    >>> nps.zeros_like(y).get()  # doctest: +SKIP
    array([0.,  0.,  0.])
    """
    if shape is None:
        shape = prototype.shape
    if dtype is None:
        dtype = prototype.dtype
    if order is not None and order != "K":
        raise NotImplementedError("Only order='K' is supported.")
    return zeros(shape, dtype)


def ones_like(prototype, dtype=None, order="K", shape=None):
    """Return an array of ones with the same shape and type as a given array.

    This docstring was copied from numpy.ones_like.

    Some inconsistencies with the NumS version may exist.

    Parameters
    ----------
    prototype : array_like
        The shape and data-type of `a` define these same attributes of
        the returned array.
    dtype : data-type, optional
        Overrides the data type of the result.
    order : {'C', 'F', 'A', or 'K'}, optional
        Overrides the memory layout of the result. 'C' means C-order,
        'F' means F-order, 'A' means 'F' if `a` is Fortran contiguous,
        'C' otherwise. 'K' means match the layout of `a` as closely
        as possible.
    shape : int or sequence of ints, optional.
        Overrides the shape of the result. If order='K' and the number of
        dimensions is unchanged, will try to keep order, otherwise,
        order='C' is implied.

    Returns
    -------
    out : BlockArray
        Array of ones with the same shape and type as `a`.

    See Also
    --------
    empty_like : Return an empty array with shape and type of input.
    zeros_like : Return an array of zeros with shape and type of input.
    full_like : Return a new array with shape of input filled with value.
    ones : Return a new array setting values to one.

    Notes
    -----
    Only order='K' is supported.

    Examples
    --------
    The doctests shown below are copied from NumPy.
    They won’t show the correct result until you operate ``get()``.

    >>> x = nps.arange(6)  # doctest: +SKIP
    >>> x = x.reshape((2, 3))  # doctest: +SKIP
    >>> x.get()  # doctest: +SKIP
    array([[0, 1, 2],
           [3, 4, 5]])
    >>> nps.ones_like(x).get()  # doctest: +SKIP
    array([[1, 1, 1],
           [1, 1, 1]])

    >>> y = nps.arange(3, dtype=float)  # doctest: +SKIP
    >>> y.get()  # doctest: +SKIP
    array([0., 1., 2.])
    >>> nps.ones_like(y).get()  # doctest: +SKIP
    array([1.,  1.,  1.])
    """
    if shape is None:
        shape = prototype.shape
    if dtype is None:
        dtype = prototype.dtype
    if order is not None and order != "K":
        raise NotImplementedError("Only order='K' is supported.")
    return ones(shape, dtype)


def concatenate(arrays, axis=0, out=None):
    """Join a sequence of arrays along an existing axis.

    This docstring was copied from numpy.concatenate.

    Some inconsistencies with the NumS version may exist.

    Parameters
    ----------
    a1, a2, ... : sequence of array_like
        The arrays must have the same shape, except in the dimension
        corresponding to `axis` (the first, by default).
    axis : int, optional
        The axis along which the arrays will be joined.  If axis is None,
        arrays are flattened before use.  Default is 0.
    out : BlockArray, optional
        If provided, the destination to place the result. The shape must be
        correct, matching that of what concatenate would have returned if no
        out argument were specified.

    Returns
    -------
    res : BlockArray
        The concatenated array.

    See Also
    --------
    ma.concatenate : Concatenate function that preserves input masks.
    array_split : Split an array into multiple sub-arrays of equal or
                  near-equal size.
    split : Split array into a list of multiple sub-arrays of equal size.
    hsplit : Split array into multiple sub-arrays horizontally (column wise).
    vsplit : Split array into multiple sub-arrays vertically (row wise).
    dsplit : Split array into multiple sub-arrays along the 3rd axis (depth).
    stack : Stack a sequence of arrays along a new axis.
    block : Assemble arrays from blocks.
    hstack : Stack arrays in sequence horizontally (column wise).
    vstack : Stack arrays in sequence vertically (row wise).
    dstack : Stack arrays in sequence depth wise (along third dimension).
    column_stack : Stack 1-D arrays as columns into a 2-D array.

    Notes
    -----
    When one or more of the arrays to be concatenated is a MaskedArray,
    this function will return a MaskedArray object instead of an ndarray,
    but the input masks are *not* preserved. In cases where a MaskedArray
    is expected as input, use the ma.concatenate function from the masked
    array module instead.

    out is currently not supported for concatenate.

    Examples
    --------
    The doctests shown below are copied from NumPy.
    They won’t show the correct result until you operate ``get()``.

    >>> a = nps.array([[1, 2], [3, 4]])  # doctest: +SKIP
    >>> b = nps.array([[5, 6]])  # doctest: +SKIP
    >>> nps.concatenate((a, b), axis=0).get()  # doctest: +SKIP
    array([[1, 2],
           [3, 4],
           [5, 6]])
    >>> nps.concatenate((a, b.T), axis=1).get()  # doctest: +SKIP
    array([[1, 2, 5],
           [3, 4, 6]])
    """
    if out is not None:
        raise NotImplementedError("out is currently not supported for concatenate.")
    # Pick the mode along specified axis.
    axis_block_size = scipy.stats.mode(
        list(map(lambda arr: arr.block_shape[axis], arrays))
    ).mode.item()
    return _instance().concatenate(arrays, axis=axis, axis_block_size=axis_block_size)


def split(ary: BlockArray, indices_or_sections, axis=0):
    """Split an array into multiple sub-arrays as views into `ary`.

    This docstring was copied from numpy.split.

    Some inconsistencies with the NumS version may exist.

    Parameters
    ----------
    ary : BlockArray
        Array to be divided into sub-arrays.
    indices_or_sections : int or 1-D array
        If `indices_or_sections` is an integer, N, the array will be divided
        into N equal arrays along `axis`.  If such a split is not possible,
        an error is raised.

        If `indices_or_sections` is a 1-D array of sorted integers, the entries
        indicate where along `axis` the array is split.  For example,
        ``[2, 3]`` would, for ``axis=0``, result in

          - ary[:2]
          - ary[2:3]
          - ary[3:]

        If an index exceeds the dimension of the array along `axis`,
        an empty sub-array is returned correspondingly.
    axis : int, optional
        The axis along which to split, default is 0.

    Returns
    -------
    sub-arrays : list of ndarrays
        A list of sub-arrays as views into `ary`.

    Raises
    ------
    ValueError
        If `indices_or_sections` is given as an integer, but
        a split does not result in equal division.

    See Also
    --------
    array_split : Split an array into multiple sub-arrays of equal or
                  near-equal size.  Does not raise an exception if
                  an equal division cannot be made.
    hsplit : Split array into multiple sub-arrays horizontally (column-wise).
    vsplit : Split array into multiple sub-arrays vertically (row wise).
    dsplit : Split array into multiple sub-arrays along the 3rd axis (depth).
    concatenate : Join a sequence of arrays along an existing axis.
    stack : Join a sequence of arrays along a new axis.
    hstack : Stack arrays in sequence horizontally (column wise).
    vstack : Stack arrays in sequence vertically (row wise).
    dstack : Stack arrays in sequence depth wise (along third dimension).

    Notes
    -----
    Split currently supports integers only.



    Examples
    --------
    The doctests shown below are copied from NumPy.
    They won’t show the correct result until you operate ``get()``.

    >>> x = nps.arange(9.0)  # doctest: +SKIP
    >>> [a.get() for a in  nps.split(x, 3)]  # doctest: +SKIP
    [array([0.,  1.,  2.]), array([3.,  4.,  5.]), array([6.,  7.,  8.])]
    """
    if not isinstance(indices_or_sections, int):
        raise NotImplementedError("Split currently supports integers only.")
    dim_total = ary.shape[axis]
    # Splits into N equal arrays, and raise if this is not possible.
    if dim_total % indices_or_sections != 0:
        raise ValueError(
            "ary axis %s cannot be split into %s equal arrays."
            % (axis, indices_or_sections)
        )
    dim_partial = dim_total // indices_or_sections
    results = []
    ss_op = [slice(None, None, 1) for _ in ary.shape]
    for i in range(0, dim_total, dim_partial):
        start = i
        stop = i + dim_partial
        ss_op[axis] = slice(start, stop, 1)
        ary_part = ary[tuple(ss_op)]
        results.append(ary_part)
    return tuple(results)


def identity(n: int, dtype=float) -> BlockArray:
    """Return the identity array.

    This docstring was copied from numpy.identity.

    Some inconsistencies with the NumS version may exist.

    The identity array is a square array with ones on
    the main diagonal.

    Parameters
    ----------
    n : int
        Number of rows (and columns) in `n` x `n` output.
    dtype : data-type, optional
        Data-type of the output.  Defaults to ``float``.

    Returns
    -------
    out : BlockArray
        `n` x `n` array with its main diagonal set to one,
        and all other elements 0.

    Examples
    --------
    The doctests shown below are copied from NumPy.
    They won’t show the correct result until you operate ``get()``.

    >>> nps.identity(3).get()  # doctest: +SKIP
    array([[1.,  0.,  0.],
           [0.,  1.,  0.],
           [0.,  0.,  1.]])
    """
    return eye(n, n, dtype=dtype)


def eye(N, M=None, k=0, dtype=float):
    """Return a 2-D array with ones on the diagonal and zeros elsewhere.

    This docstring was copied from numpy.eye.

    Some inconsistencies with the NumS version may exist.

    Parameters
    ----------
    N : int
      Number of rows in the output.
    M : int, optional
      Number of columns in the output. If None, defaults to `N`.
    k : int, optional
      Index of the diagonal: 0 (the default) refers to the main diagonal,
      a positive value refers to an upper diagonal, and a negative value
      to a lower diagonal.
    dtype : data-type, optional
      Data-type of the returned array.

    Returns
    -------
    I : BlockArray of shape (N,M)
      An array where all elements are equal to zero, except for the `k`-th
      diagonal, whose values are equal to one.

    See Also
    --------
    identity : (almost) equivalent function
    diag : diagonal 2-D array from a 1-D array specified by the user.

    Notes
    -----
    Only k==0 is currently supported.

    Examples
    --------
    The doctests shown below are copied from NumPy.
    They won’t show the correct result until you operate ``get()``.

    >>> nps.eye(2, dtype=int).get()  # doctest: +SKIP
    array([[1, 0],
           [0, 1]])
    >>> nps.eye(3, k=1).get()  # doctest: +SKIP
    array([[0.,  1.,  0.],
           [0.,  0.,  1.],
           [0.,  0.,  0.]])
    """
    app = _instance()
    if k != 0:
        raise NotImplementedError("Only k==0 is currently supported.")
    if M is None:
        M = N
    shape = (N, M)
    block_shape = app.get_block_shape(shape, dtype)
    return app.eye(shape, block_shape, dtype)


def diag(v: BlockArray, k=0) -> BlockArray:
    """Extract a diagonal or construct a diagonal array.

    This docstring was copied from numpy.diag.

    Some inconsistencies with the NumS version may exist.

    See the more detailed documentation for ``numpy.diagonal`` if you use this
    function to extract a diagonal and wish to write to the resulting array;
    whether it returns a copy or a view depends on what version of numpy you
    are using.

    Parameters
    ----------
    v : BlockArray
        If `v` is a 2-D array, return a copy of its `k`-th diagonal.
        If `v` is a 1-D array, return a 2-D array with `v` on the `k`-th
        diagonal.
    k : int, optional
        Diagonal in question. The default is 0. Use `k>0` for diagonals
        above the main diagonal, and `k<0` for diagonals below the main
        diagonal.

    Returns
    -------
    out : BlockArray
        The extracted diagonal or constructed diagonal array.

    See Also
    --------
    diagonal : Return specified diagonals.
    diagflat : Create a 2-D array with the flattened input as a diagonal.
    trace : Sum along diagonals.
    triu : Upper triangle of an array.
    tril : Lower triangle of an array.

    Notes
    -----
    offset != 0 is currently not supported.

    out is currently not supported.

    axis1 != 0 or axis2 != 1 is currently not supported.

    Examples
    --------
    The doctests shown below are copied from NumPy.
    They won’t show the correct result until you operate ``get()``.

    >>> x = nps.arange(9).reshape((3,3))  # doctest: +SKIP
    >>> x.get()  # doctest: +SKIP
    array([[0, 1, 2],
           [3, 4, 5],
           [6, 7, 8]])

    >>> nps.diag(x).get()  # doctest: +SKIP
    array([0, 4, 8])

    >>> nps.diag(nps.diag(x)).get()  # doctest: +SKIP
    array([[0, 0, 0],
           [0, 4, 0],
           [0, 0, 8]])
    """
    app = _instance()
    if k != 0:
        raise NotImplementedError("Only k==0 is currently supported.")
    return app.diag(v)


def trace(a: BlockArray, offset=0, axis1=0, axis2=1, dtype=None, out=None):
    """Return the sum along diagonals of the array.

    This docstring was copied from numpy.trace.

    Some inconsistencies with the NumS version may exist.

    If `a` is 2-D, the sum along its diagonal with the given offset
    is returned, i.e., the sum of elements ``a[i,i+offset]`` for all i.

    If `a` has more than two dimensions, then the axes specified by axis1 and
    axis2 are used to determine the 2-D sub-arrays whose traces are returned.
    The shape of the resulting array is the same as that of `a` with `axis1`
    and `axis2` removed.

    Parameters
    ----------
    a : BlockArray
        Input array, from which the diagonals are taken.
    offset : int, optional
        Offset of the diagonal from the main diagonal. Can be both positive
        and negative. Defaults to 0.
    axis1, axis2 : int, optional
        Axes to be used as the first and second axis of the 2-D sub-arrays
        from which the diagonals should be taken. Defaults are the first two
        axes of `a`.
    dtype : dtype, optional
        Determines the data-type of the returned array and of the accumulator
        where the elements are summed. If dtype has the value None and `a` is
        of integer type of precision less than the default integer
        precision, then the default integer precision is used. Otherwise,
        the precision is the same as that of `a`.
    out : BlockArray, optional
        Array into which the output is placed. Its type is preserved and
        it must be of the right shape to hold the output.

    Returns
    -------
    sum_along_diagonals : BlockArray
        If `a` is 2-D, the sum along the diagonal is returned.  If `a` has
        larger dimensions, then an array of sums along diagonals is returned.

    See Also
    --------
    diag, diagonal, diagflat

    Notes
    -----
    offset != 0 is currently not supported.

    out is currently not supported.

    axis1 != 0 or axis2 != 1 is currently not supported.

    Examples
    --------
    The doctests shown below are copied from NumPy.
    They won’t show the correct result until you operate ``get()``.

    >>> nps.trace(nps.eye(3)).get()  # doctest: +SKIP
    array(3.)
    >>> a = nps.arange(8).reshape((2,2,2))  # doctest: +SKIP
    """
    if offset != 0:
        raise NotImplementedError("offset != 0 is currently not supported.")
    if out is not None:
        raise NotImplementedError("out is currently not supported.")
    if axis1 != 0 or axis2 != 1:
        raise NotImplementedError(
            " axis1 != 0 or axis2 != 1 is currently not supported."
        )
    return sum(diag(a, offset), dtype=dtype, out=out)


def atleast_1d(*arys):
    """Convert inputs to arrays with at least one dimension.

    This docstring was copied from numpy.atleast_1d.

    Some inconsistencies with the NumS version may exist.

    Scalar inputs are converted to 1-dimensional arrays, whilst
    higher-dimensional inputs are preserved.

    Parameters
    ----------
    arys1, arys2, ... : BlockArray
        One or more input arrays.

    Returns
    -------
    ret : BlockArray
        An array, or list of arrays, each with ``a.ndim >= 1``.
        Copies are made only if necessary.

    See Also
    --------
    atleast_2d, atleast_3d

    Examples
    --------
    The doctests shown below are copied from NumPy.
    They won’t show the correct result until you operate ``get()``.

    >>> nps.atleast_1d(1.0).get()  # doctest: +SKIP
    array([1.])

    >>> x = nps.arange(9.0).reshape(3,3)  # doctest: +SKIP
    >>> nps.atleast_1d(x).get()  # doctest: +SKIP
    array([[0., 1., 2.],
           [3., 4., 5.],
           [6., 7., 8.]])

    >>> [a.get() for a in nps.atleast_1d(1, [3, 4])]  # doctest: +SKIP
    [array([1]), array([3, 4])]
    """
    return _instance().atleast_1d(*arys)


def atleast_2d(*arys):
    """View inputs as arrays with at least two dimensions.

    This docstring was copied from numpy.atleast_2d.

    Some inconsistencies with the NumS version may exist.

    Parameters
    ----------
    arys1, arys2, ... : BlockArray
        One or more array-like sequences.  Non-array inputs are converted
        to arrays.  Arrays that already have two or more dimensions are
        preserved.

    Returns
    -------
    res, res2, ... : BlockArray
        An array, or list of arrays, each with ``a.ndim >= 2``.
        Copies are avoided where possible, and views with two or more
        dimensions are returned.

    See Also
    --------
    atleast_1d, atleast_3d

    Examples
    --------
    The doctests shown below are copied from NumPy.
    They won’t show the correct result until you operate ``get()``.

    >>> nps.atleast_2d(3.0).get()  # doctest: +SKIP
    array([[3.]])

    >>> x = nps.arange(3.0)  # doctest: +SKIP
    >>> nps.atleast_2d(x).get()  # doctest: +SKIP
    array([[0., 1., 2.]])

    >>> [a.get() for a in nps.atleast_2d(1, [1, 2], [[1, 3]])]  # doctest: +SKIP
    [array([[1]]), array([[1, 2]]), array([[1, 2]])]
    """
    return _instance().atleast_2d(*arys)


def atleast_3d(*arys):
    """View inputs as arrays with at least three dimensions.

    This docstring was copied from numpy.atleast_3d.

    Some inconsistencies with the NumS version may exist.

    Parameters
    ----------
    arys1, arys2, ... : BlockArray
        One or more array-like sequences.  Non-array inputs are converted to
        arrays.  Arrays that already have three or more dimensions are
        preserved.

    Returns
    -------
    res1, res2, ... : BlockArray
        An array, or list of arrays, each with ``a.ndim >= 3``.  Copies are
        avoided where possible, and views with three or more dimensions are
        returned.  For example, a 1-D array of shape ``(N,)`` becomes a view
        of shape ``(1, N, 1)``, and a 2-D array of shape ``(M, N)`` becomes a
        view of shape ``(M, N, 1)``.

    See Also
    --------
    atleast_1d, atleast_2d

    Examples
    --------
    The doctests shown below are copied from NumPy.
    They won’t show the correct result until you operate ``get()``.

    >>> nps.atleast_3d(3.0).get()  # doctest: +SKIP
    array([[[3.]]])

    >>> x = nps.arange(3.0)  # doctest: +SKIP
    >>> nps.atleast_3d(x).shape  # doctest: +SKIP
    (1, 3, 1)

    >>> x = nps.arange(12.0).reshape(4,3)  # doctest: +SKIP
    >>> nps.atleast_3d(x).shape  # doctest: +SKIP
    (4, 3, 1)

    >>> for arr in nps.atleast_3d([1, 2], [[1, 2]], [[[1, 2]]]):  # doctest: +SKIP
    ...     print(arr.get(), arr.shape) # doctest: +SKIP
    ...
    [[[1]
      [2]]] (1, 2, 1)
    [[[1]
      [2]]] (1, 2, 1)
    [[[1 2]]] (1, 1, 2)
    """
    return _instance().atleast_3d(*arys)


def hstack(tup):
    """Stack arrays in sequence horizontally (column wise).

    This docstring was copied from numpy.hstack.

    Some inconsistencies with the NumS version may exist.

    This is equivalent to concatenation along the second axis, except for 1-D
    arrays where it concatenates along the first axis. Rebuilds arrays divided
    by `hsplit`.

    This function makes most sense for arrays with up to 3 dimensions. For
    instance, for pixel-data with a height (first axis), width (second axis),
    and r/g/b channels (third axis). The functions `concatenate`, `stack` and
    `block` provide more general stacking and concatenation operations.

    Parameters
    ----------
    tup : sequence of BlockArray
        The arrays must have the same shape along all but the second axis,
        except 1-D arrays which can be any length.

    Returns
    -------
    stacked : BlockArray
        The array formed by stacking the given arrays.

    See Also
    --------
    concatenate : Join a sequence of arrays along an existing axis.
    stack : Join a sequence of arrays along a new axis.
    block : Assemble an nd-array from nested lists of blocks.
    vstack : Stack arrays in sequence vertically (row wise).
    dstack : Stack arrays in sequence depth wise (along third axis).
    column_stack : Stack 1-D arrays as columns into a 2-D array.
    hsplit : Split an array into multiple sub-arrays horizontally (column-wise).

    Examples
    --------
    The doctests shown below are copied from NumPy.
    They won’t show the correct result until you operate ``get()``.

    >>> a = nps.array((1,2,3))  # doctest: +SKIP
    >>> b = nps.array((2,3,4))  # doctest: +SKIP
    >>> nps.hstack((a,b)).get()  # doctest: +SKIP
    array([1, 2, 3, 2, 3, 4])
    >>> a = nps.array([[1],[2],[3]])  # doctest: +SKIP
    >>> b = nps.array([[2],[3],[4]])  # doctest: +SKIP
    >>> nps.hstack((a,b)).get()  # doctest: +SKIP
    array([[1, 2],
           [2, 3],
           [3, 4]])
    """
    return _instance().hstack(tup)


def vstack(tup):
    """Stack arrays in sequence vertically (row wise).

    This docstring was copied from numpy.vstack.

    Some inconsistencies with the NumS version may exist.

    This is equivalent to concatenation along the first axis after 1-D arrays
    of shape `(N,)` have been reshaped to `(1,N)`. Rebuilds arrays divided by
    `vsplit`.

    This function makes most sense for arrays with up to 3 dimensions. For
    instance, for pixel-data with a height (first axis), width (second axis),
    and r/g/b channels (third axis). The functions `concatenate`, `stack` and
    `block` provide more general stacking and concatenation operations.

    Parameters
    ----------
    tup : sequence of ndarrays
        The arrays must have the same shape along all but the first axis.
        1-D arrays must have the same length.

    Returns
    -------
    stacked : BlockArray
        The array formed by stacking the given arrays, will be at least 2-D.

    See Also
    --------
    concatenate : Join a sequence of arrays along an existing axis.
    stack : Join a sequence of arrays along a new axis.
    block : Assemble an nd-array from nested lists of blocks.
    hstack : Stack arrays in sequence horizontally (column wise).
    dstack : Stack arrays in sequence depth wise (along third axis).
    column_stack : Stack 1-D arrays as columns into a 2-D array.
    vsplit : Split an array into multiple sub-arrays vertically (row-wise).

    Examples
    --------
    The doctests shown below are copied from NumPy.
    They won’t show the correct result until you operate ``get()``.

    >>> a = nps.array([1, 2, 3])  # doctest: +SKIP
    >>> b = nps.array([2, 3, 4])  # doctest: +SKIP
    >>> nps.vstack((a,b)).get()  # doctest: +SKIP
    array([[1, 2, 3],
           [2, 3, 4]])

    >>> a = nps.array([[1], [2], [3]])  # doctest: +SKIP
    >>> b = nps.array([[2], [3], [4]])  # doctest: +SKIP
    >>> nps.vstack((a,b)).get()  # doctest: +SKIP
    array([[1],
           [2],
           [3],
           [2],
           [3],
           [4]])
    """
    return _instance().vstack(tup)


def dstack(tup):
    """Stack arrays in sequence depth wise (along third axis).

    This docstring was copied from numpy.dstack.

    Some inconsistencies with the NumS version may exist.

    This is equivalent to concatenation along the third axis after 2-D arrays
    of shape `(M,N)` have been reshaped to `(M,N,1)` and 1-D arrays of shape
    `(N,)` have been reshaped to `(1,N,1)`. Rebuilds arrays divided by
    `dsplit`.

    This function makes most sense for arrays with up to 3 dimensions. For
    instance, for pixel-data with a height (first axis), width (second axis),
    and r/g/b channels (third axis). The functions `concatenate`, `stack` and
    `block` provide more general stacking and concatenation operations.

    Parameters
    ----------
    tup : sequence of arrays
        The arrays must have the same shape along all but the third axis.
        1-D or 2-D arrays must have the same shape.

    Returns
    -------
    stacked : BlockArray
        The array formed by stacking the given arrays, will be at least 3-D.

    See Also
    --------
    concatenate : Join a sequence of arrays along an existing axis.
    stack : Join a sequence of arrays along a new axis.
    block : Assemble an nd-array from nested lists of blocks.
    vstack : Stack arrays in sequence vertically (row wise).
    hstack : Stack arrays in sequence horizontally (column wise).
    column_stack : Stack 1-D arrays as columns into a 2-D array.
    dsplit : Split array along third axis.

    Examples
    --------
    The doctests shown below are copied from NumPy.
    They won’t show the correct result until you operate ``get()``.

    >>> a = nps.array((1,2,3))  # doctest: +SKIP
    >>> b = nps.array((2,3,4))  # doctest: +SKIP
    >>> nps.dstack((a,b)).get()  # doctest: +SKIP
    array([[[1, 2],
            [2, 3],
            [3, 4]]])

    >>> a = nps.array([[1],[2],[3]])  # doctest: +SKIP
    >>> b = nps.array([[2],[3],[4]])  # doctest: +SKIP
    >>> nps.dstack((a,b)).get()  # doctest: +SKIP
    array([[[1, 2]],
           [[2, 3]],
           [[3, 4]]])
    """
    return _instance().dstack(tup)


def row_stack(tup):
    """Stack arrays in sequence vertically (row wise).

    This docstring was copied from numpy.row_stack.

    Some inconsistencies with the NumS version may exist.

    This is equivalent to concatenation along the first axis after 1-D arrays
    of shape `(N,)` have been reshaped to `(1,N)`. Rebuilds arrays divided by
    `vsplit`.

    This function makes most sense for arrays with up to 3 dimensions. For
    instance, for pixel-data with a height (first axis), width (second axis),
    and r/g/b channels (third axis). The functions `concatenate`, `stack` and
    `block` provide more general stacking and concatenation operations.

    Parameters
    ----------
    tup : sequence of ndarrays
        The arrays must have the same shape along all but the first axis.
        1-D arrays must have the same length.

    Returns
    -------
    stacked : BlockArray
        The array formed by stacking the given arrays, will be at least 2-D.

    See Also
    --------
    concatenate : Join a sequence of arrays along an existing axis.
    stack : Join a sequence of arrays along a new axis.
    block : Assemble an nd-array from nested lists of blocks.
    hstack : Stack arrays in sequence horizontally (column wise).
    dstack : Stack arrays in sequence depth wise (along third axis).
    column_stack : Stack 1-D arrays as columns into a 2-D array.
    vsplit : Split an array into multiple sub-arrays vertically (row-wise).

    Examples
    --------
    The doctests shown below are copied from NumPy.
    They won’t show the correct result until you operate ``get()``.

    >>> a = nps.array([1, 2, 3])  # doctest: +SKIP
    >>> b = nps.array([2, 3, 4])  # doctest: +SKIP
    >>> nps.vstack((a,b)).get()  # doctest: +SKIP
    array([[1, 2, 3],
           [2, 3, 4]])

    >>> a = nps.array([[1], [2], [3]])  # doctest: +SKIP
    >>> b = nps.array([[2], [3], [4]])  # doctest: +SKIP
    >>> nps.vstack((a,b)).get()  # doctest: +SKIP
    array([[1],
           [2],
           [3],
           [2],
           [3],
           [4]])
    """
    return _instance().row_stack(tup)


def column_stack(tup):
    """Stack 1-D arrays as columns into a 2-D array.

    This docstring was copied from numpy.column_stack.

    Some inconsistencies with the NumS version may exist.

    Take a sequence of 1-D arrays and stack them as columns
    to make a single 2-D array. 2-D arrays are stacked as-is,
    just like with `hstack`.  1-D arrays are turned into 2-D columns
    first.

    Parameters
    ----------
    tup : sequence of 1-D or 2-D arrays.
        Arrays to stack. All of them must have the same first dimension.

    Returns
    -------
    stacked : 2-D array
        The array formed by stacking the given arrays.

    See Also
    --------
    stack, hstack, vstack, concatenate

    Examples
    --------
    The doctests shown below are copied from NumPy.
    They won’t show the correct result until you operate ``get()``.

    >>> a = nps.array((1,2,3))  # doctest: +SKIP
    >>> b = nps.array((2,3,4))  # doctest: +SKIP
    >>> nps.column_stack((a,b)).get()  # doctest: +SKIP
    array([[1, 2],
           [2, 3],
           [3, 4]])
    """
    return _instance().column_stack(tup)


############################################
# Manipulation Ops
############################################


@derived_from(np)
def arange(start=None, stop=None, step=1, dtype=None) -> BlockArray:
    if start is None:
        raise TypeError("Missing required argument start")
    if stop is None:
        stop = start
        start = 0
    if step != 1:
        raise NotImplementedError("Only step size of 1 is currently supported.")
    if dtype is None:
        dtype = np.__getattribute__(str(np.result_type(start, stop)))
    shape = (int(np.ceil(stop - start)),)
    app = _instance()
    block_shape = app.get_block_shape(shape, dtype)
    return app.arange(start, shape, block_shape, step, dtype)


@derived_from(np)
def linspace(start, stop, num=50, endpoint=True, retstep=False, dtype=None, axis=0):
    shape = (num,)
    dtype = np.float64 if dtype is None else dtype
    app = _instance()
    block_shape = app.get_block_shape(shape, dtype)
    return app.linspace(start, stop, shape, block_shape, endpoint, retstep, dtype, axis)


@derived_from(np)
def logspace(start, stop, num=50, endpoint=True, base=10.0, dtype=None, axis=0):
    app = _instance()
    ba: BlockArray = linspace(start, stop, num, endpoint, dtype=None, axis=axis)
    ba = power(app.scalar(base), ba)
    if dtype is not None and dtype != ba.dtype:
        ba = ba.astype(dtype)
    return ba


############################################
# Linear Algebra Ops
############################################


@derived_from(np)
def tensordot(x1: BlockArray, x2: BlockArray, axes=2) -> BlockArray:
    return _instance().tensordot(arr_1=x1, arr_2=x2, axes=axes)


@derived_from(np)
def matmul(x1: BlockArray, x2: BlockArray) -> BlockArray:
    return _instance().matmul(arr_1=x1, arr_2=x2)


@derived_from(np)
def inner(a: BlockArray, b: BlockArray):
    assert len(a.shape) == len(b.shape) == 1, "Only single-axis inputs supported."
    return a.transpose(defer=True) @ b


@derived_from(np)
def outer(a: BlockArray, b: BlockArray):
    assert len(a.shape) == len(b.shape) == 1, "Only single-axis inputs supported."
    return a.reshape((a.shape[0], 1)) @ b.reshape((1, b.shape[0]))


@derived_from(np)
def dot(a: BlockArray, b: BlockArray, out=None) -> BlockArray:
    assert out is None, "Specifying an output array is not supported."
    a_len, b_len = len(a.shape), len(b.shape)
    if a_len == b_len == 1:
        return inner(a, b)
    elif a_len == b_len == 2:
        return matmul(a, b)
    elif a_len == 0 or b_len == 0:
        return multiply(a, b)
    else:
        raise NotImplementedError(
            "The dot operation on arbitrary arrays is not yet supported."
        )


############################################
# Shape Ops
############################################


@derived_from(np)
def shape(a: BlockArray):
    return a.shape


@derived_from(np)
def size(a: BlockArray):
    return a.size


@derived_from(np)
def ndim(a: BlockArray):
    return a.ndim


@derived_from(np)
def reshape(a: BlockArray, shape):
    block_shape = _instance().compute_block_shape(shape, a.dtype)
    return a.reshape(shape, block_shape=block_shape)


@derived_from(np)
def expand_dims(a: BlockArray, axis):
    return a.expand_dims(axis)


@derived_from(np)
def squeeze(a: BlockArray, axis=None):
    assert axis is None, "axis not supported."
    return a.squeeze()


@derived_from(np)
def swapaxes(a: BlockArray, axis1: int, axis2: int):
    return a.swapaxes(axis1, axis2)


@derived_from(np)
def transpose(a: BlockArray, axes=None):
    assert axes is None, "axes not supported."
    return a.T


############################################
# Misc
############################################


@derived_from(np)
def copy(a: BlockArray, order="K", subok=False):
    assert order == "K" and not subok, "Only default args supported."
    return a.copy()


############################################
# Reduction Ops
############################################


<<<<<<< HEAD
@derived_from(np)
=======
def where(condition: BlockArray, x: BlockArray = None, y: BlockArray = None):
    return _instance().where(condition, x, y)


def all(a: BlockArray, axis=None, out=None, keepdims=False):
    if out is not None:
        raise NotImplementedError("'out' is currently not supported.")
    return _instance().reduce("all", a, axis=axis, keepdims=keepdims)


def alltrue(a: BlockArray, axis=None, out=None, dtype=None, keepdims=False):
    if out is not None:
        raise NotImplementedError("'out' is currently not supported.")
    return _instance().reduce("alltrue", a, axis=axis, keepdims=keepdims, dtype=dtype)


def any(a: BlockArray, axis=None, out=None, keepdims=False):
    if out is not None:
        raise NotImplementedError("'out' is currently not supported.")
    return _instance().reduce("any", a, axis=axis, keepdims=keepdims)


############################################
# Stats
############################################


>>>>>>> ee596922
def min(
    a: BlockArray, axis=None, out=None, keepdims=False, initial=None, where=None
) -> BlockArray:
    if initial is not None:
        raise NotImplementedError("'initial' is currently not supported.")
    if where is not None:
        raise NotImplementedError("'where' is currently not supported.")
    if out is not None:
        raise NotImplementedError("'out' is currently not supported.")
    return _instance().min(a, axis=axis, keepdims=keepdims)


amin = min


@derived_from(np)
def max(
    a: BlockArray, axis=None, out=None, keepdims=False, initial=None, where=None
) -> BlockArray:
    if initial is not None:
        raise NotImplementedError("'initial' is currently not supported.")
    if where is not None:
        raise NotImplementedError("'where' is currently not supported.")
    if out is not None:
        raise NotImplementedError("'out' is currently not supported.")
    return _instance().max(a, axis=axis, keepdims=keepdims)


amax = max


@derived_from(np)
def argmin(a: BlockArray, axis=None, out=None):
    if out is not None:
        raise NotImplementedError("'out' is currently not supported.")
    return _instance().argop("argmin", a, axis=axis)


@derived_from(np)
def argmax(a: BlockArray, axis=None, out=None):
    if len(a.shape) > 1:
        raise NotImplementedError(
            "argmax currently only supports one-dimensional arrays."
        )
    if out is not None:
        raise NotImplementedError("'out' is currently not supported.")
    return _instance().argop("argmax", a, axis=axis)


@derived_from(np)
def sum(
    a: BlockArray,
    axis=None,
    dtype=None,
    out=None,
    keepdims=False,
    initial=None,
    where=None,
) -> BlockArray:
    if initial is not None:
        raise NotImplementedError("'initial' is currently not supported.")
    if where is not None:
        raise NotImplementedError("'where' is currently not supported.")
    if out is not None:
        raise NotImplementedError("'out' is currently not supported.")
    return _instance().sum(a, axis=axis, keepdims=keepdims, dtype=dtype)


@derived_from(np)
def mean(a: BlockArray, axis=None, dtype=None, out=None, keepdims=False):
    if out is not None:
        raise NotImplementedError("'out' is currently not supported.")
    return _instance().mean(a, axis=axis, keepdims=keepdims, dtype=dtype)


@derived_from(np)
def var(a: BlockArray, axis=None, dtype=None, out=None, ddof=0, keepdims=False):
    if out is not None:
        raise NotImplementedError("'out' is currently not supported.")
    return _instance().var(a, axis=axis, ddof=ddof, keepdims=keepdims, dtype=dtype)


@derived_from(np)
def std(a: BlockArray, axis=None, dtype=None, out=None, ddof=0, keepdims=False):
    if out is not None:
        raise NotImplementedError("'out' is currently not supported.")
    return _instance().std(a, axis=axis, ddof=ddof, keepdims=keepdims, dtype=dtype)


<<<<<<< HEAD
@derived_from(np)
def where(condition: BlockArray, x: BlockArray = None, y: BlockArray = None):
    return _instance().where(condition, x, y)


@derived_from(np)
def all(a: BlockArray, axis=None, out=None, keepdims=False):
    if out is not None:
        raise NotImplementedError("'out' is currently not supported.")
    return _instance().reduce("all", a, axis=axis, keepdims=keepdims)


@derived_from(np)
def alltrue(a: BlockArray, axis=None, out=None, dtype=None, keepdims=False):
    if out is not None:
        raise NotImplementedError("'out' is currently not supported.")
    return _instance().reduce("alltrue", a, axis=axis, keepdims=keepdims, dtype=dtype)


@derived_from(np)
def any(a: BlockArray, axis=None, out=None, keepdims=False):
    if out is not None:
        raise NotImplementedError("'out' is currently not supported.")
    return _instance().reduce("any", a, axis=axis, keepdims=keepdims)
=======
def cov(
    m: BlockArray,
    y=None,
    rowvar=True,
    bias=False,
    ddof=None,
    fweights=None,
    aweights=None,
    dtype=None,
):
    if not (y is None and ddof is None and fweights is None and aweights is None):
        raise NotImplementedError("y, ddof, fweights, and aweights are not supported.")
    if len(m.shape) != 2:
        raise NotImplementedError("Only 2-dimensional arrays are supported.")
    return _instance().cov(m, rowvar, bias, dtype)
>>>>>>> ee596922


@derived_from(np)
def average(
    a: BlockArray,
    axis: Union[None, int] = None,
    weights: Optional[BlockArray] = None,
    returned: bool = False,
) -> Union[BlockArray, Tuple[BlockArray, BlockArray]]:
    """Compute the weighted average along the specified axis.

    Args:
        a: BlockArray to be averaged.
        axis: Axis along which to average `a`.
        weights: BlockArray of weights associated with `a`.
        returned: Whether to return the sum of the weights.

    Returns:
        The average along the specified axis. If `returned` is True, return a tuple with the
        average as the first element and the sum of the weights as the second element.
    """
    if axis and not isinstance(axis, int):
        raise NotImplementedError("Only single 'axis' is currently supported.")

    if weights is None:
        avg = mean(a, axis=axis)
        if not returned:
            return avg
        weights_sum = BlockArray.from_scalar(a.size / avg.size, a.cm)
        return avg, weights_sum

    if a.shape != weights.shape:
        raise NotImplementedError(
            "1D weights broadcasting is currently not supported; "
            "dimensions of 'a' and 'weights' must match."
        )
    weights_sum = sum(weights, axis=axis)
    if not all(weights_sum):
        raise ZeroDivisionError("Weights along one or more axes sum to zero.")
    avg = divide(sum(multiply(a, weights), axis=axis), weights_sum)

    if not returned:
        return avg
    if avg.shape != weights_sum.shape:
        weights_sum = weights_sum.broadcast_to(avg.shape)
    return avg, weights_sum


@derived_from(np)
def median(a: BlockArray, axis=None, out=None, keepdims=False) -> BlockArray:
    """Compute the median of a BlockArray.

    Args:
        a: A BlockArray.

    Returns:
        The median value.
    """
    if axis is not None:
        raise NotImplementedError("'axis' is currently not supported.")
    if out is not None:
        raise NotImplementedError("'out' is currently not supported.")
    if keepdims:
        raise NotImplementedError("'keepdims' is currently not supported.")
    return _instance().median(a)


def top_k(
    a: BlockArray, k: int, largest=True, sorted=False
) -> Tuple[BlockArray, BlockArray]:
    """Find the `k` largest or smallest elements of a BlockArray.

    If there are multiple kth elements that are equal in value, then no guarantees are made as
    to which ones are included in the top k.

    Args:
        a: A BlockArray.
        k: Number of top elements to return.
        largest: Whether to return largest or smallest elements.

    Returns:
        A tuple containing two BlockArrays, (`values`, `indices`).
        values: Values of the top k elements, unsorted.
        indices: Indices of the top k elements, ordered by their corresponding values.
    """
    if sorted:
        # The result can be sorted when sorting is implemented.
        raise NotImplementedError("'sorted' is currently not supported.")
    return _instance().top_k(a, k, largest=largest)


############################################
# NaN Ops
############################################


@derived_from(np)
def nanmax(a: BlockArray, axis=None, out=None, keepdims=False):
    if out is not None:
        raise NotImplementedError("'out' is currently not supported.")
    return _instance().reduce("nanmax", a, axis=axis, keepdims=keepdims)


@derived_from(np)
def nanmin(a: BlockArray, axis=None, out=None, keepdims=False):
    if out is not None:
        raise NotImplementedError("'out' is currently not supported.")
    return _instance().reduce("nanmin", a, axis=axis, keepdims=keepdims)


@derived_from(np)
def nansum(a: BlockArray, axis=None, dtype=None, out=None, keepdims=False):
    if out is not None:
        raise NotImplementedError("'out' is currently not supported.")
    return _instance().reduce("nansum", a, axis=axis, dtype=dtype, keepdims=keepdims)


@derived_from(np)
def nanmean(a: BlockArray, axis=None, dtype=None, out=None, keepdims=False):
    if out is not None:
        raise NotImplementedError("'out' is currently not supported.")
    return _instance().nanmean(a, axis=axis, dtype=dtype, keepdims=keepdims)


@derived_from(np)
def nanvar(a, axis=None, dtype=None, out=None, ddof=0, keepdims=False):
    if out is not None:
        raise NotImplementedError("'out' is currently not supported.")
    return _instance().nanvar(a, axis=axis, dtype=dtype, ddof=ddof, keepdims=keepdims)


@derived_from(np)
def nanstd(a, axis=None, dtype=None, out=None, ddof=0, keepdims=False):
    if out is not None:
        raise NotImplementedError("'out' is currently not supported.")
    return _instance().nanstd(a, axis=axis, dtype=dtype, ddof=ddof, keepdims=keepdims)


############################################
# Utility Ops
############################################


@derived_from(np)
def array_equal(a: BlockArray, b: BlockArray, equal_nan=False) -> BlockArray:
    if equal_nan is not False:
        raise NotImplementedError("equal_nan=True not supported.")
    return _instance().array_equal(a, b)


@derived_from(np)
def array_equiv(a: BlockArray, b: BlockArray) -> BlockArray:
    return _instance().array_equiv(a, b)


@derived_from(np)
def allclose(
    a: BlockArray, b: BlockArray, rtol=1.0e-5, atol=1.0e-8, equal_nan=False
) -> BlockArray:
    if equal_nan is not False:
        raise NotImplementedError("equal_nan=True not supported.")
    return _instance().allclose(a, b, rtol, atol)


############################################
# Generated Ops (Unary, Binary)
############################################


@derived_from(np)
def abs(x: BlockArray, out: BlockArray = None, where=True, **kwargs) -> BlockArray:
    return _instance().map_uop(
        op_name="abs",
        arr=x,
        out=out,
        where=where,
        kwargs=numpy_utils.ufunc_kwargs(kwargs),
    )


@derived_from(np)
def absolute(x: BlockArray, out: BlockArray = None, where=True, **kwargs) -> BlockArray:
    return _instance().map_uop(
        op_name="absolute",
        arr=x,
        out=out,
        where=where,
        kwargs=numpy_utils.ufunc_kwargs(kwargs),
    )


@derived_from(np)
def arccos(x: BlockArray, out: BlockArray = None, where=True, **kwargs) -> BlockArray:
    return _instance().map_uop(
        op_name="arccos",
        arr=x,
        out=out,
        where=where,
        kwargs=numpy_utils.ufunc_kwargs(kwargs),
    )


@derived_from(np)
def arccosh(x: BlockArray, out: BlockArray = None, where=True, **kwargs) -> BlockArray:
    return _instance().map_uop(
        op_name="arccosh",
        arr=x,
        out=out,
        where=where,
        kwargs=numpy_utils.ufunc_kwargs(kwargs),
    )


@derived_from(np)
def arcsin(x: BlockArray, out: BlockArray = None, where=True, **kwargs) -> BlockArray:
    return _instance().map_uop(
        op_name="arcsin",
        arr=x,
        out=out,
        where=where,
        kwargs=numpy_utils.ufunc_kwargs(kwargs),
    )


@derived_from(np)
def arcsinh(x: BlockArray, out: BlockArray = None, where=True, **kwargs) -> BlockArray:
    return _instance().map_uop(
        op_name="arcsinh",
        arr=x,
        out=out,
        where=where,
        kwargs=numpy_utils.ufunc_kwargs(kwargs),
    )


@derived_from(np)
def arctan(x: BlockArray, out: BlockArray = None, where=True, **kwargs) -> BlockArray:
    return _instance().map_uop(
        op_name="arctan",
        arr=x,
        out=out,
        where=where,
        kwargs=numpy_utils.ufunc_kwargs(kwargs),
    )


@derived_from(np)
def arctanh(x: BlockArray, out: BlockArray = None, where=True, **kwargs) -> BlockArray:
    return _instance().map_uop(
        op_name="arctanh",
        arr=x,
        out=out,
        where=where,
        kwargs=numpy_utils.ufunc_kwargs(kwargs),
    )


@derived_from(np)
def bitwise_not(
    x: BlockArray, out: BlockArray = None, where=True, **kwargs
) -> BlockArray:
    return _instance().map_uop(
        op_name="bitwise_not",
        arr=x,
        out=out,
        where=where,
        kwargs=numpy_utils.ufunc_kwargs(kwargs),
    )


@derived_from(np)
def cbrt(x: BlockArray, out: BlockArray = None, where=True, **kwargs) -> BlockArray:
    return _instance().map_uop(
        op_name="cbrt",
        arr=x,
        out=out,
        where=where,
        kwargs=numpy_utils.ufunc_kwargs(kwargs),
    )


@derived_from(np)
def ceil(x: BlockArray, out: BlockArray = None, where=True, **kwargs) -> BlockArray:
    return _instance().map_uop(
        op_name="ceil",
        arr=x,
        out=out,
        where=where,
        kwargs=numpy_utils.ufunc_kwargs(kwargs),
    )


@derived_from(np)
def conj(x: BlockArray, out: BlockArray = None, where=True, **kwargs) -> BlockArray:
    return _instance().map_uop(
        op_name="conj",
        arr=x,
        out=out,
        where=where,
        kwargs=numpy_utils.ufunc_kwargs(kwargs),
    )


@derived_from(np)
def conjugate(
    x: BlockArray, out: BlockArray = None, where=True, **kwargs
) -> BlockArray:
    return _instance().map_uop(
        op_name="conjugate",
        arr=x,
        out=out,
        where=where,
        kwargs=numpy_utils.ufunc_kwargs(kwargs),
    )


@derived_from(np)
def cos(x: BlockArray, out: BlockArray = None, where=True, **kwargs) -> BlockArray:
    return _instance().map_uop(
        op_name="cos",
        arr=x,
        out=out,
        where=where,
        kwargs=numpy_utils.ufunc_kwargs(kwargs),
    )


@derived_from(np)
def cosh(x: BlockArray, out: BlockArray = None, where=True, **kwargs) -> BlockArray:
    return _instance().map_uop(
        op_name="cosh",
        arr=x,
        out=out,
        where=where,
        kwargs=numpy_utils.ufunc_kwargs(kwargs),
    )


@derived_from(np)
def deg2rad(x: BlockArray, out: BlockArray = None, where=True, **kwargs) -> BlockArray:
    return _instance().map_uop(
        op_name="deg2rad",
        arr=x,
        out=out,
        where=where,
        kwargs=numpy_utils.ufunc_kwargs(kwargs),
    )


@derived_from(np)
def degrees(x: BlockArray, out: BlockArray = None, where=True, **kwargs) -> BlockArray:
    return _instance().map_uop(
        op_name="degrees",
        arr=x,
        out=out,
        where=where,
        kwargs=numpy_utils.ufunc_kwargs(kwargs),
    )


@derived_from(np)
def exp(x: BlockArray, out: BlockArray = None, where=True, **kwargs) -> BlockArray:
    return _instance().map_uop(
        op_name="exp",
        arr=x,
        out=out,
        where=where,
        kwargs=numpy_utils.ufunc_kwargs(kwargs),
    )


@derived_from(np)
def exp2(x: BlockArray, out: BlockArray = None, where=True, **kwargs) -> BlockArray:
    return _instance().map_uop(
        op_name="exp2",
        arr=x,
        out=out,
        where=where,
        kwargs=numpy_utils.ufunc_kwargs(kwargs),
    )


@derived_from(np)
def expm1(x: BlockArray, out: BlockArray = None, where=True, **kwargs) -> BlockArray:
    return _instance().map_uop(
        op_name="expm1",
        arr=x,
        out=out,
        where=where,
        kwargs=numpy_utils.ufunc_kwargs(kwargs),
    )


@derived_from(np)
def fabs(x: BlockArray, out: BlockArray = None, where=True, **kwargs) -> BlockArray:
    return _instance().map_uop(
        op_name="fabs",
        arr=x,
        out=out,
        where=where,
        kwargs=numpy_utils.ufunc_kwargs(kwargs),
    )


@derived_from(np)
def floor(x: BlockArray, out: BlockArray = None, where=True, **kwargs) -> BlockArray:
    return _instance().map_uop(
        op_name="floor",
        arr=x,
        out=out,
        where=where,
        kwargs=numpy_utils.ufunc_kwargs(kwargs),
    )


@derived_from(np)
def invert(x: BlockArray, out: BlockArray = None, where=True, **kwargs) -> BlockArray:
    return _instance().map_uop(
        op_name="invert",
        arr=x,
        out=out,
        where=where,
        kwargs=numpy_utils.ufunc_kwargs(kwargs),
    )


@derived_from(np)
def isfinite(x: BlockArray, out: BlockArray = None, where=True, **kwargs) -> BlockArray:
    return _instance().map_uop(
        op_name="isfinite",
        arr=x,
        out=out,
        where=where,
        kwargs=numpy_utils.ufunc_kwargs(kwargs),
    )


@derived_from(np)
def isinf(x: BlockArray, out: BlockArray = None, where=True, **kwargs) -> BlockArray:
    return _instance().map_uop(
        op_name="isinf",
        arr=x,
        out=out,
        where=where,
        kwargs=numpy_utils.ufunc_kwargs(kwargs),
    )


@derived_from(np)
def isnan(x: BlockArray, out: BlockArray = None, where=True, **kwargs) -> BlockArray:
    return _instance().map_uop(
        op_name="isnan",
        arr=x,
        out=out,
        where=where,
        kwargs=numpy_utils.ufunc_kwargs(kwargs),
    )


@derived_from(np)
def log(x: BlockArray, out: BlockArray = None, where=True, **kwargs) -> BlockArray:
    return _instance().map_uop(
        op_name="log",
        arr=x,
        out=out,
        where=where,
        kwargs=numpy_utils.ufunc_kwargs(kwargs),
    )


@derived_from(np)
def log10(x: BlockArray, out: BlockArray = None, where=True, **kwargs) -> BlockArray:
    return _instance().map_uop(
        op_name="log10",
        arr=x,
        out=out,
        where=where,
        kwargs=numpy_utils.ufunc_kwargs(kwargs),
    )


@derived_from(np)
def log1p(x: BlockArray, out: BlockArray = None, where=True, **kwargs) -> BlockArray:
    return _instance().map_uop(
        op_name="log1p",
        arr=x,
        out=out,
        where=where,
        kwargs=numpy_utils.ufunc_kwargs(kwargs),
    )


@derived_from(np)
def log2(x: BlockArray, out: BlockArray = None, where=True, **kwargs) -> BlockArray:
    return _instance().map_uop(
        op_name="log2",
        arr=x,
        out=out,
        where=where,
        kwargs=numpy_utils.ufunc_kwargs(kwargs),
    )


@derived_from(np)
def logical_not(
    x: BlockArray, out: BlockArray = None, where=True, **kwargs
) -> BlockArray:
    return _instance().map_uop(
        op_name="logical_not",
        arr=x,
        out=out,
        where=where,
        kwargs=numpy_utils.ufunc_kwargs(kwargs),
    )


@derived_from(np)
def negative(x: BlockArray, out: BlockArray = None, where=True, **kwargs) -> BlockArray:
    return _instance().map_uop(
        op_name="negative",
        arr=x,
        out=out,
        where=where,
        kwargs=numpy_utils.ufunc_kwargs(kwargs),
    )


@derived_from(np)
def positive(x: BlockArray, out: BlockArray = None, where=True, **kwargs) -> BlockArray:
    return _instance().map_uop(
        op_name="positive",
        arr=x,
        out=out,
        where=where,
        kwargs=numpy_utils.ufunc_kwargs(kwargs),
    )


@derived_from(np)
def rad2deg(x: BlockArray, out: BlockArray = None, where=True, **kwargs) -> BlockArray:
    return _instance().map_uop(
        op_name="rad2deg",
        arr=x,
        out=out,
        where=where,
        kwargs=numpy_utils.ufunc_kwargs(kwargs),
    )


@derived_from(np)
def radians(x: BlockArray, out: BlockArray = None, where=True, **kwargs) -> BlockArray:
    return _instance().map_uop(
        op_name="radians",
        arr=x,
        out=out,
        where=where,
        kwargs=numpy_utils.ufunc_kwargs(kwargs),
    )


@derived_from(np)
def reciprocal(
    x: BlockArray, out: BlockArray = None, where=True, **kwargs
) -> BlockArray:
    return _instance().map_uop(
        op_name="reciprocal",
        arr=x,
        out=out,
        where=where,
        kwargs=numpy_utils.ufunc_kwargs(kwargs),
    )


@derived_from(np)
def rint(x: BlockArray, out: BlockArray = None, where=True, **kwargs) -> BlockArray:
    return _instance().map_uop(
        op_name="rint",
        arr=x,
        out=out,
        where=where,
        kwargs=numpy_utils.ufunc_kwargs(kwargs),
    )


@derived_from(np)
def sign(x: BlockArray, out: BlockArray = None, where=True, **kwargs) -> BlockArray:
    return _instance().map_uop(
        op_name="sign",
        arr=x,
        out=out,
        where=where,
        kwargs=numpy_utils.ufunc_kwargs(kwargs),
    )


@derived_from(np)
def signbit(x: BlockArray, out: BlockArray = None, where=True, **kwargs) -> BlockArray:
    return _instance().map_uop(
        op_name="signbit",
        arr=x,
        out=out,
        where=where,
        kwargs=numpy_utils.ufunc_kwargs(kwargs),
    )


@derived_from(np)
def sin(x: BlockArray, out: BlockArray = None, where=True, **kwargs) -> BlockArray:
    return _instance().map_uop(
        op_name="sin",
        arr=x,
        out=out,
        where=where,
        kwargs=numpy_utils.ufunc_kwargs(kwargs),
    )


@derived_from(np)
def sinh(x: BlockArray, out: BlockArray = None, where=True, **kwargs) -> BlockArray:
    return _instance().map_uop(
        op_name="sinh",
        arr=x,
        out=out,
        where=where,
        kwargs=numpy_utils.ufunc_kwargs(kwargs),
    )


@derived_from(np)
def spacing(x: BlockArray, out: BlockArray = None, where=True, **kwargs) -> BlockArray:
    return _instance().map_uop(
        op_name="spacing",
        arr=x,
        out=out,
        where=where,
        kwargs=numpy_utils.ufunc_kwargs(kwargs),
    )


@derived_from(np)
def sqrt(x: BlockArray, out: BlockArray = None, where=True, **kwargs) -> BlockArray:
    return _instance().map_uop(
        op_name="sqrt",
        arr=x,
        out=out,
        where=where,
        kwargs=numpy_utils.ufunc_kwargs(kwargs),
    )


@derived_from(np)
def square(x: BlockArray, out: BlockArray = None, where=True, **kwargs) -> BlockArray:
    return _instance().map_uop(
        op_name="square",
        arr=x,
        out=out,
        where=where,
        kwargs=numpy_utils.ufunc_kwargs(kwargs),
    )


@derived_from(np)
def tan(x: BlockArray, out: BlockArray = None, where=True, **kwargs) -> BlockArray:
    return _instance().map_uop(
        op_name="tan",
        arr=x,
        out=out,
        where=where,
        kwargs=numpy_utils.ufunc_kwargs(kwargs),
    )


@derived_from(np)
def tanh(x: BlockArray, out: BlockArray = None, where=True, **kwargs) -> BlockArray:
    return _instance().map_uop(
        op_name="tanh",
        arr=x,
        out=out,
        where=where,
        kwargs=numpy_utils.ufunc_kwargs(kwargs),
    )


@derived_from(np)
def trunc(x: BlockArray, out: BlockArray = None, where=True, **kwargs) -> BlockArray:
    return _instance().map_uop(
        op_name="trunc",
        arr=x,
        out=out,
        where=where,
        kwargs=numpy_utils.ufunc_kwargs(kwargs),
    )


@derived_from(np)
def add(
    x1: BlockArray, x2: BlockArray, out: BlockArray = None, where=True, **kwargs
) -> BlockArray:
    return _instance().map_bop(
        op_name="add",
        arr_1=x1,
        arr_2=x2,
        out=out,
        where=where,
        kwargs=numpy_utils.ufunc_kwargs(kwargs),
    )


@derived_from(np)
def arctan2(
    x1: BlockArray, x2: BlockArray, out: BlockArray = None, where=True, **kwargs
) -> BlockArray:
    return _instance().map_bop(
        op_name="arctan2",
        arr_1=x1,
        arr_2=x2,
        out=out,
        where=where,
        kwargs=numpy_utils.ufunc_kwargs(kwargs),
    )


@derived_from(np)
def bitwise_and(
    x1: BlockArray, x2: BlockArray, out: BlockArray = None, where=True, **kwargs
) -> BlockArray:
    return _instance().map_bop(
        op_name="bitwise_and",
        arr_1=x1,
        arr_2=x2,
        out=out,
        where=where,
        kwargs=numpy_utils.ufunc_kwargs(kwargs),
    )


@derived_from(np)
def bitwise_or(
    x1: BlockArray, x2: BlockArray, out: BlockArray = None, where=True, **kwargs
) -> BlockArray:
    return _instance().map_bop(
        op_name="bitwise_or",
        arr_1=x1,
        arr_2=x2,
        out=out,
        where=where,
        kwargs=numpy_utils.ufunc_kwargs(kwargs),
    )


@derived_from(np)
def bitwise_xor(
    x1: BlockArray, x2: BlockArray, out: BlockArray = None, where=True, **kwargs
) -> BlockArray:
    return _instance().map_bop(
        op_name="bitwise_xor",
        arr_1=x1,
        arr_2=x2,
        out=out,
        where=where,
        kwargs=numpy_utils.ufunc_kwargs(kwargs),
    )


@derived_from(np)
def copysign(
    x1: BlockArray, x2: BlockArray, out: BlockArray = None, where=True, **kwargs
) -> BlockArray:
    return _instance().map_bop(
        op_name="copysign",
        arr_1=x1,
        arr_2=x2,
        out=out,
        where=where,
        kwargs=numpy_utils.ufunc_kwargs(kwargs),
    )


@derived_from(np)
def divide(
    x1: BlockArray, x2: BlockArray, out: BlockArray = None, where=True, **kwargs
) -> BlockArray:
    return _instance().map_bop(
        op_name="divide",
        arr_1=x1,
        arr_2=x2,
        out=out,
        where=where,
        kwargs=numpy_utils.ufunc_kwargs(kwargs),
    )


@derived_from(np)
def equal(
    x1: BlockArray, x2: BlockArray, out: BlockArray = None, where=True, **kwargs
) -> BlockArray:
    return _instance().map_bop(
        op_name="equal",
        arr_1=x1,
        arr_2=x2,
        out=out,
        where=where,
        kwargs=numpy_utils.ufunc_kwargs(kwargs),
    )


@derived_from(np)
def float_power(
    x1: BlockArray, x2: BlockArray, out: BlockArray = None, where=True, **kwargs
) -> BlockArray:
    return _instance().map_bop(
        op_name="float_power",
        arr_1=x1,
        arr_2=x2,
        out=out,
        where=where,
        kwargs=numpy_utils.ufunc_kwargs(kwargs),
    )


@derived_from(np)
def floor_divide(
    x1: BlockArray, x2: BlockArray, out: BlockArray = None, where=True, **kwargs
) -> BlockArray:
    return _instance().map_bop(
        op_name="floor_divide",
        arr_1=x1,
        arr_2=x2,
        out=out,
        where=where,
        kwargs=numpy_utils.ufunc_kwargs(kwargs),
    )


@derived_from(np)
def fmax(
    x1: BlockArray, x2: BlockArray, out: BlockArray = None, where=True, **kwargs
) -> BlockArray:
    return _instance().map_bop(
        op_name="fmax",
        arr_1=x1,
        arr_2=x2,
        out=out,
        where=where,
        kwargs=numpy_utils.ufunc_kwargs(kwargs),
    )


@derived_from(np)
def fmin(
    x1: BlockArray, x2: BlockArray, out: BlockArray = None, where=True, **kwargs
) -> BlockArray:
    return _instance().map_bop(
        op_name="fmin",
        arr_1=x1,
        arr_2=x2,
        out=out,
        where=where,
        kwargs=numpy_utils.ufunc_kwargs(kwargs),
    )


@derived_from(np)
def fmod(
    x1: BlockArray, x2: BlockArray, out: BlockArray = None, where=True, **kwargs
) -> BlockArray:
    return _instance().map_bop(
        op_name="fmod",
        arr_1=x1,
        arr_2=x2,
        out=out,
        where=where,
        kwargs=numpy_utils.ufunc_kwargs(kwargs),
    )


@derived_from(np)
def gcd(
    x1: BlockArray, x2: BlockArray, out: BlockArray = None, where=True, **kwargs
) -> BlockArray:
    return _instance().map_bop(
        op_name="gcd",
        arr_1=x1,
        arr_2=x2,
        out=out,
        where=where,
        kwargs=numpy_utils.ufunc_kwargs(kwargs),
    )


@derived_from(np)
def greater(
    x1: BlockArray, x2: BlockArray, out: BlockArray = None, where=True, **kwargs
) -> BlockArray:
    return _instance().map_bop(
        op_name="greater",
        arr_1=x1,
        arr_2=x2,
        out=out,
        where=where,
        kwargs=numpy_utils.ufunc_kwargs(kwargs),
    )


@derived_from(np)
def greater_equal(
    x1: BlockArray, x2: BlockArray, out: BlockArray = None, where=True, **kwargs
) -> BlockArray:
    return _instance().map_bop(
        op_name="greater_equal",
        arr_1=x1,
        arr_2=x2,
        out=out,
        where=where,
        kwargs=numpy_utils.ufunc_kwargs(kwargs),
    )


@derived_from(np)
def heaviside(
    x1: BlockArray, x2: BlockArray, out: BlockArray = None, where=True, **kwargs
) -> BlockArray:
    return _instance().map_bop(
        op_name="heaviside",
        arr_1=x1,
        arr_2=x2,
        out=out,
        where=where,
        kwargs=numpy_utils.ufunc_kwargs(kwargs),
    )


@derived_from(np)
def hypot(
    x1: BlockArray, x2: BlockArray, out: BlockArray = None, where=True, **kwargs
) -> BlockArray:
    return _instance().map_bop(
        op_name="hypot",
        arr_1=x1,
        arr_2=x2,
        out=out,
        where=where,
        kwargs=numpy_utils.ufunc_kwargs(kwargs),
    )


@derived_from(np)
def lcm(
    x1: BlockArray, x2: BlockArray, out: BlockArray = None, where=True, **kwargs
) -> BlockArray:
    return _instance().map_bop(
        op_name="lcm",
        arr_1=x1,
        arr_2=x2,
        out=out,
        where=where,
        kwargs=numpy_utils.ufunc_kwargs(kwargs),
    )


@derived_from(np)
def ldexp(
    x1: BlockArray, x2: BlockArray, out: BlockArray = None, where=True, **kwargs
) -> BlockArray:
    return _instance().map_bop(
        op_name="ldexp",
        arr_1=x1,
        arr_2=x2,
        out=out,
        where=where,
        kwargs=numpy_utils.ufunc_kwargs(kwargs),
    )


@derived_from(np)
def left_shift(
    x1: BlockArray, x2: BlockArray, out: BlockArray = None, where=True, **kwargs
) -> BlockArray:
    return _instance().map_bop(
        op_name="left_shift",
        arr_1=x1,
        arr_2=x2,
        out=out,
        where=where,
        kwargs=numpy_utils.ufunc_kwargs(kwargs),
    )


@derived_from(np)
def less(
    x1: BlockArray, x2: BlockArray, out: BlockArray = None, where=True, **kwargs
) -> BlockArray:
    return _instance().map_bop(
        op_name="less",
        arr_1=x1,
        arr_2=x2,
        out=out,
        where=where,
        kwargs=numpy_utils.ufunc_kwargs(kwargs),
    )


@derived_from(np)
def less_equal(
    x1: BlockArray, x2: BlockArray, out: BlockArray = None, where=True, **kwargs
) -> BlockArray:
    return _instance().map_bop(
        op_name="less_equal",
        arr_1=x1,
        arr_2=x2,
        out=out,
        where=where,
        kwargs=numpy_utils.ufunc_kwargs(kwargs),
    )


@derived_from(np)
def logaddexp(
    x1: BlockArray, x2: BlockArray, out: BlockArray = None, where=True, **kwargs
) -> BlockArray:
    return _instance().map_bop(
        op_name="logaddexp",
        arr_1=x1,
        arr_2=x2,
        out=out,
        where=where,
        kwargs=numpy_utils.ufunc_kwargs(kwargs),
    )


@derived_from(np)
def logaddexp2(
    x1: BlockArray, x2: BlockArray, out: BlockArray = None, where=True, **kwargs
) -> BlockArray:
    return _instance().map_bop(
        op_name="logaddexp2",
        arr_1=x1,
        arr_2=x2,
        out=out,
        where=where,
        kwargs=numpy_utils.ufunc_kwargs(kwargs),
    )


@derived_from(np)
def logical_and(
    x1: BlockArray, x2: BlockArray, out: BlockArray = None, where=True, **kwargs
) -> BlockArray:
    return _instance().map_bop(
        op_name="logical_and",
        arr_1=x1,
        arr_2=x2,
        out=out,
        where=where,
        kwargs=numpy_utils.ufunc_kwargs(kwargs),
    )


@derived_from(np)
def logical_or(
    x1: BlockArray, x2: BlockArray, out: BlockArray = None, where=True, **kwargs
) -> BlockArray:
    return _instance().map_bop(
        op_name="logical_or",
        arr_1=x1,
        arr_2=x2,
        out=out,
        where=where,
        kwargs=numpy_utils.ufunc_kwargs(kwargs),
    )


@derived_from(np)
def logical_xor(
    x1: BlockArray, x2: BlockArray, out: BlockArray = None, where=True, **kwargs
) -> BlockArray:
    return _instance().map_bop(
        op_name="logical_xor",
        arr_1=x1,
        arr_2=x2,
        out=out,
        where=where,
        kwargs=numpy_utils.ufunc_kwargs(kwargs),
    )


@derived_from(np)
def maximum(
    x1: BlockArray, x2: BlockArray, out: BlockArray = None, where=True, **kwargs
) -> BlockArray:
    return _instance().map_bop(
        op_name="maximum",
        arr_1=x1,
        arr_2=x2,
        out=out,
        where=where,
        kwargs=numpy_utils.ufunc_kwargs(kwargs),
    )


@derived_from(np)
def minimum(
    x1: BlockArray, x2: BlockArray, out: BlockArray = None, where=True, **kwargs
) -> BlockArray:
    return _instance().map_bop(
        op_name="minimum",
        arr_1=x1,
        arr_2=x2,
        out=out,
        where=where,
        kwargs=numpy_utils.ufunc_kwargs(kwargs),
    )


@derived_from(np)
def mod(
    x1: BlockArray, x2: BlockArray, out: BlockArray = None, where=True, **kwargs
) -> BlockArray:
    return _instance().map_bop(
        op_name="mod",
        arr_1=x1,
        arr_2=x2,
        out=out,
        where=where,
        kwargs=numpy_utils.ufunc_kwargs(kwargs),
    )


@derived_from(np)
def multiply(
    x1: BlockArray, x2: BlockArray, out: BlockArray = None, where=True, **kwargs
) -> BlockArray:
    return _instance().map_bop(
        op_name="multiply",
        arr_1=x1,
        arr_2=x2,
        out=out,
        where=where,
        kwargs=numpy_utils.ufunc_kwargs(kwargs),
    )


@derived_from(np)
def nextafter(
    x1: BlockArray, x2: BlockArray, out: BlockArray = None, where=True, **kwargs
) -> BlockArray:
    return _instance().map_bop(
        op_name="nextafter",
        arr_1=x1,
        arr_2=x2,
        out=out,
        where=where,
        kwargs=numpy_utils.ufunc_kwargs(kwargs),
    )


@derived_from(np)
def not_equal(
    x1: BlockArray, x2: BlockArray, out: BlockArray = None, where=True, **kwargs
) -> BlockArray:
    return _instance().map_bop(
        op_name="not_equal",
        arr_1=x1,
        arr_2=x2,
        out=out,
        where=where,
        kwargs=numpy_utils.ufunc_kwargs(kwargs),
    )


@derived_from(np)
def power(
    x1: BlockArray, x2: BlockArray, out: BlockArray = None, where=True, **kwargs
) -> BlockArray:
    return _instance().map_bop(
        op_name="power",
        arr_1=x1,
        arr_2=x2,
        out=out,
        where=where,
        kwargs=numpy_utils.ufunc_kwargs(kwargs),
    )


@derived_from(np)
def remainder(
    x1: BlockArray, x2: BlockArray, out: BlockArray = None, where=True, **kwargs
) -> BlockArray:
    return _instance().map_bop(
        op_name="remainder",
        arr_1=x1,
        arr_2=x2,
        out=out,
        where=where,
        kwargs=numpy_utils.ufunc_kwargs(kwargs),
    )


@derived_from(np)
def right_shift(
    x1: BlockArray, x2: BlockArray, out: BlockArray = None, where=True, **kwargs
) -> BlockArray:
    return _instance().map_bop(
        op_name="right_shift",
        arr_1=x1,
        arr_2=x2,
        out=out,
        where=where,
        kwargs=numpy_utils.ufunc_kwargs(kwargs),
    )


@derived_from(np)
def subtract(
    x1: BlockArray, x2: BlockArray, out: BlockArray = None, where=True, **kwargs
) -> BlockArray:
    return _instance().map_bop(
        op_name="subtract",
        arr_1=x1,
        arr_2=x2,
        out=out,
        where=where,
        kwargs=numpy_utils.ufunc_kwargs(kwargs),
    )


@derived_from(np)
def true_divide(
    x1: BlockArray, x2: BlockArray, out: BlockArray = None, where=True, **kwargs
) -> BlockArray:
    return _instance().map_bop(
        op_name="true_divide",
        arr_1=x1,
        arr_2=x2,
        out=out,
        where=where,
        kwargs=numpy_utils.ufunc_kwargs(kwargs),
    )<|MERGE_RESOLUTION|>--- conflicted
+++ resolved
@@ -1718,9 +1718,6 @@
 ############################################
 
 
-<<<<<<< HEAD
-@derived_from(np)
-=======
 def where(condition: BlockArray, x: BlockArray = None, y: BlockArray = None):
     return _instance().where(condition, x, y)
 
@@ -1747,8 +1744,6 @@
 # Stats
 ############################################
 
-
->>>>>>> ee596922
 def min(
     a: BlockArray, axis=None, out=None, keepdims=False, initial=None, where=None
 ) -> BlockArray:
@@ -1837,33 +1832,6 @@
         raise NotImplementedError("'out' is currently not supported.")
     return _instance().std(a, axis=axis, ddof=ddof, keepdims=keepdims, dtype=dtype)
 
-
-<<<<<<< HEAD
-@derived_from(np)
-def where(condition: BlockArray, x: BlockArray = None, y: BlockArray = None):
-    return _instance().where(condition, x, y)
-
-
-@derived_from(np)
-def all(a: BlockArray, axis=None, out=None, keepdims=False):
-    if out is not None:
-        raise NotImplementedError("'out' is currently not supported.")
-    return _instance().reduce("all", a, axis=axis, keepdims=keepdims)
-
-
-@derived_from(np)
-def alltrue(a: BlockArray, axis=None, out=None, dtype=None, keepdims=False):
-    if out is not None:
-        raise NotImplementedError("'out' is currently not supported.")
-    return _instance().reduce("alltrue", a, axis=axis, keepdims=keepdims, dtype=dtype)
-
-
-@derived_from(np)
-def any(a: BlockArray, axis=None, out=None, keepdims=False):
-    if out is not None:
-        raise NotImplementedError("'out' is currently not supported.")
-    return _instance().reduce("any", a, axis=axis, keepdims=keepdims)
-=======
 def cov(
     m: BlockArray,
     y=None,
@@ -1879,7 +1847,6 @@
     if len(m.shape) != 2:
         raise NotImplementedError("Only 2-dimensional arrays are supported.")
     return _instance().cov(m, rowvar, bias, dtype)
->>>>>>> ee596922
 
 
 @derived_from(np)
