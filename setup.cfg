--- conflicted
+++ resolved
@@ -33,8 +33,5 @@
     mypy==0.910
     black==21.4b0
     tqdm
-<<<<<<< HEAD
     sklearn
-=======
-    invoke
->>>>>>> 2d8b0d7d
+    invoke