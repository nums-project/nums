[metadata]
name = nums
version = attr: nums.core.version.__version__
description = A numerical computing library for Python that scales.
long_description = file: README.md
long_description_content_type = text/markdown
url = https://github.com/nums-project/nums
license = Apache 2.0
classifiers =
    Development Status :: 3 - Alpha
    Intended Audience :: Science/Research
    Intended Audience :: Developers
    License :: OSI Approved :: Apache Software License
    Programming Language :: C
    Programming Language :: Python
    Programming Language :: Python :: 3
    Programming Language :: Python :: 3.7
    Programming Language :: Python :: 3.8
    Programming Language :: Python :: 3.9
    Programming Language :: Python :: 3 :: Only
    Programming Language :: Python :: Implementation :: CPython
    Topic :: Software Development
    Topic :: Scientific/Engineering
    Typing :: Typed
    Operating System :: POSIX :: Linux

[options]
packages = find:
python_requires = >=3.6,<3.10
install_requires =
    numpy>1.18.0,<=1.20.0
<<<<<<< HEAD
    ray[default]>=1.5.0,<=1.8.0
    zarr
    fsspec
    numcodecs
=======
    ray[default]>=1.5.0,<=1.10.0
>>>>>>> 77469faf
    psutil
    scipy
    boto3
    scikit-learn

[options.extras_require]
testing =
    pytest==6.1.1
    pylint==2.10.2
    moto==1.3.16
    coverage[toml]==5.3
    codecov==2.1.9
    mypy==0.910
    black==21.4b0
    tqdm
    invoke
    modin==0.11.3
    dask[complete]>=2021.11.0,<2021.12.0<|MERGE_RESOLUTION|>--- conflicted
+++ resolved
@@ -29,14 +29,10 @@
 python_requires = >=3.6,<3.10
 install_requires =
     numpy>1.18.0,<=1.20.0
-<<<<<<< HEAD
-    ray[default]>=1.5.0,<=1.8.0
+    ray[default]>=1.5.0,<=1.10.0
     zarr
     fsspec
     numcodecs
-=======
-    ray[default]>=1.5.0,<=1.10.0
->>>>>>> 77469faf
     psutil
     scipy
     boto3
