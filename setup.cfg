[metadata]
name = nums
version = attr: nums.core.version.__version__
description = A numerical computing library for Python that scales.
long_description = file: README.md
long_description_content_type = text/markdown
url = https://github.com/nums-project/nums
license = Apache 2.0
classifiers =
    Development Status :: 3 - Alpha
    Intended Audience :: Science/Research
    Intended Audience :: Developers
    License :: OSI Approved :: Apache Software License
    Programming Language :: C
    Programming Language :: Python
    Programming Language :: Python :: 3
    Programming Language :: Python :: 3.7
    Programming Language :: Python :: 3.8
    Programming Language :: Python :: 3.9
    Programming Language :: Python :: 3 :: Only
    Programming Language :: Python :: Implementation :: CPython
    Topic :: Software Development
    Topic :: Scientific/Engineering
    Typing :: Typed
    Operating System :: POSIX :: Linux

[options]
packages = find:
python_requires = >=3.6,<3.10
install_requires =
    numpy>1.18.0,<=1.20.0
    ray[default]>=1.5.0,<=1.8.0
    psutil
    scipy
    boto3
<<<<<<< HEAD
    scikit-learn>0.23.0,<=0.24.0
    mpi4py

[options.entry_points]
console_scripts =
    nums-coverage = nums.core.cmds.api_coverage:main
=======
    scikit-learn
>>>>>>> a787c8ef

[options.extras_require]
testing =
    pytest==6.1.1
    pylint==2.10.2
    moto==1.3.16
    coverage==5.3
    codecov==2.1.9
    mypy==0.910
    black==21.4b0
    tqdm
    invoke
    modin==0.11.3
    dask[complete]>=2021.11.0,<2021.12.0<|MERGE_RESOLUTION|>--- conflicted
+++ resolved
@@ -33,16 +33,8 @@
     psutil
     scipy
     boto3
-<<<<<<< HEAD
-    scikit-learn>0.23.0,<=0.24.0
+    scikit-learn
     mpi4py
-
-[options.entry_points]
-console_scripts =
-    nums-coverage = nums.core.cmds.api_coverage:main
-=======
-    scikit-learn
->>>>>>> a787c8ef
 
 [options.extras_require]
 testing =
