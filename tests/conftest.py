# coding=utf-8
# Copyright (C) 2020 NumS Development Team.
#
# Licensed under the Apache License, Version 2.0 (the "License");
# you may not use this file except in compliance with the License.
# You may obtain a copy of the License at
#
#     http://www.apache.org/licenses/LICENSE-2.0
#
# Unless required by applicable law or agreed to in writing, software
# distributed under the License is distributed on an "AS IS" BASIS,
# WITHOUT WARRANTIES OR CONDITIONS OF ANY KIND, either express or implied.
# See the License for the specific language governing permissions and
# limitations under the License.

import time

import pytest
import ray

from nums.core.array.application import ArrayApplication
from nums.core.compute import numpy_compute
from nums.core.compute.compute_manager import ComputeManager
from nums.core.grid.grid import DeviceGrid, CyclicDeviceGrid, PackedDeviceGrid
from nums.core.systems import utils as systems_utils
from nums.core.systems.filesystem import FileSystem
from nums.core.systems.systems import SystemInterface, SerialSystem, RaySystem


# pylint: disable=protected-access, import-outside-toplevel


<<<<<<< HEAD
@pytest.fixture(scope="module", params=[("dask", "cyclic"), ("ray", "packed")])
=======
def pytest_collection_modifyitems(config, items):
    keywordexpr = config.option.keyword
    markexpr = config.option.markexpr
    if keywordexpr or markexpr:
        return  # let pytest handle this

    skip_slow = pytest.mark.skip(reason="slow tests not selected.")
    for item in items:
        if "slow" in item.keywords:
            item.add_marker(skip_slow)


def pytest_addoption(parser):
    parser.addoption("--system-name")
    parser.addoption("--device-grid-name")


@pytest.fixture(scope="module")
>>>>>>> 33b673e1
def nps_app_inst(request):
    # This triggers initialization; it's not to be mixed with the app_inst fixture.
    # Observed (core dumped) after updating this fixture to run functions with "serial" backend.
    # Last time this happened, it was due to poor control over the
    # scope and duration of ray resources.
    from nums.core import settings
    from nums.core import application_manager
    import nums.numpy as nps

    settings.system_name = request.config.getoption("--system-name") or "serial"
    settings.device_grid_name = (
        request.config.getoption("--device-grid-name") or "cyclic"
    )

    # Need to reset numpy random state.
    # It's the only stateful numpy API object.
    nps.random.reset()
    yield application_manager.instance()
<<<<<<< HEAD
    if request.param[0] == "ray":
=======
    if settings.system_name == "ray":
>>>>>>> 33b673e1
        assert application_manager.instance().cm.system._manage_ray
    application_manager.destroy()
    time.sleep(2)


<<<<<<< HEAD
@pytest.fixture(scope="module", params=[("dask", "cyclic"), ("ray", "packed")])
def app_inst(request):
    _app_inst = get_app(*request.param)
    yield _app_inst
    if request.param[0] == "ray":
=======
@pytest.fixture(scope="module")
def app_inst(request):
    system_name = request.config.getoption("--system-name") or "serial"
    device_grid_name = request.config.getoption("--device-grid-name") or "cyclic"

    _app_inst = get_app(system_name, device_grid_name)
    yield _app_inst
    if system_name == "ray":
>>>>>>> 33b673e1
        assert _app_inst.cm.system._manage_ray
    _app_inst.cm.system.shutdown()
    _app_inst.cm.destroy()
    time.sleep(2)


@pytest.fixture(scope="module", params=[("serial", "cyclic")])
def app_inst_s3(request):
    _app_inst = get_app(*request.param)
    assert isinstance(_app_inst.cm.system, SerialSystem)
    yield _app_inst
    _app_inst.cm.system.shutdown()
    _app_inst.cm.destroy()
    time.sleep(2)


@pytest.fixture(
    scope="module",
    params=[
        ("serial", "cyclic"),
        ("dask", "cyclic"),
        ("ray", "cyclic"),
        ("ray", "packed"),
    ],
)
def app_inst_all(request):
    _app_inst = get_app(*request.param)
    yield _app_inst
    if request.param[0] == "ray":
        assert _app_inst.cm.system._manage_ray
    _app_inst.cm.system.shutdown()
    _app_inst.cm.destroy()
    time.sleep(2)


def get_app(system_name, device_grid_name="cyclic"):
    if system_name == "serial":
        cluster_shape = (1, 1)
        system: SystemInterface = SerialSystem()
    elif system_name == "ray":
        cluster_shape = (1, 1)
        assert not ray.is_initialized()
        system: SystemInterface = RaySystem(
            use_head=True, num_cpus=systems_utils.get_num_cores()
        )
    elif system_name == "dask":
        from nums.experimental.nums_dask.dask_system import DaskSystem

<<<<<<< HEAD
        num_workers = systems_utils.get_num_cores()
        cluster_shape = (num_workers, 1)
        system: SystemInterface = DaskSystem(
            num_cpus=num_workers, num_devices=num_workers
=======
        system: SystemInterface = DaskSystem(
            num_cpus=systems_utils.get_num_cores(), num_nodes=1
>>>>>>> 33b673e1
        )
    else:
        raise Exception("Unexpected system name %s" % system_name)
    system.init()

    if device_grid_name == "cyclic":
        device_grid: DeviceGrid = CyclicDeviceGrid(
            cluster_shape, "cpu", system.devices()
        )
    elif device_grid_name == "packed":
        device_grid: DeviceGrid = PackedDeviceGrid(
            cluster_shape, "cpu", system.devices()
        )
    else:
        raise Exception("Unexpected device grid name %s" % device_grid_name)

    cm = ComputeManager.create(system, numpy_compute, device_grid)
    fs = FileSystem(cm)
    return ArrayApplication(cm, fs)<|MERGE_RESOLUTION|>--- conflicted
+++ resolved
@@ -30,9 +30,6 @@
 # pylint: disable=protected-access, import-outside-toplevel
 
 
-<<<<<<< HEAD
-@pytest.fixture(scope="module", params=[("dask", "cyclic"), ("ray", "packed")])
-=======
 def pytest_collection_modifyitems(config, items):
     keywordexpr = config.option.keyword
     markexpr = config.option.markexpr
@@ -51,7 +48,6 @@
 
 
 @pytest.fixture(scope="module")
->>>>>>> 33b673e1
 def nps_app_inst(request):
     # This triggers initialization; it's not to be mixed with the app_inst fixture.
     # Observed (core dumped) after updating this fixture to run functions with "serial" backend.
@@ -70,23 +66,12 @@
     # It's the only stateful numpy API object.
     nps.random.reset()
     yield application_manager.instance()
-<<<<<<< HEAD
-    if request.param[0] == "ray":
-=======
     if settings.system_name == "ray":
->>>>>>> 33b673e1
         assert application_manager.instance().cm.system._manage_ray
     application_manager.destroy()
     time.sleep(2)
 
 
-<<<<<<< HEAD
-@pytest.fixture(scope="module", params=[("dask", "cyclic"), ("ray", "packed")])
-def app_inst(request):
-    _app_inst = get_app(*request.param)
-    yield _app_inst
-    if request.param[0] == "ray":
-=======
 @pytest.fixture(scope="module")
 def app_inst(request):
     system_name = request.config.getoption("--system-name") or "serial"
@@ -95,7 +80,6 @@
     _app_inst = get_app(system_name, device_grid_name)
     yield _app_inst
     if system_name == "ray":
->>>>>>> 33b673e1
         assert _app_inst.cm.system._manage_ray
     _app_inst.cm.system.shutdown()
     _app_inst.cm.destroy()
@@ -144,15 +128,10 @@
     elif system_name == "dask":
         from nums.experimental.nums_dask.dask_system import DaskSystem
 
-<<<<<<< HEAD
         num_workers = systems_utils.get_num_cores()
         cluster_shape = (num_workers, 1)
         system: SystemInterface = DaskSystem(
             num_cpus=num_workers, num_devices=num_workers
-=======
-        system: SystemInterface = DaskSystem(
-            num_cpus=systems_utils.get_num_cores(), num_nodes=1
->>>>>>> 33b673e1
         )
     else:
         raise Exception("Unexpected system name %s" % system_name)
