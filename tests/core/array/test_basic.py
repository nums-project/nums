--- conflicted
+++ resolved
@@ -122,13 +122,6 @@
     assert ones.touch() is ones
 
 
-<<<<<<< HEAD
-def test_num_cores(app_inst: ArrayApplication):
-    assert np.allclose(app_inst.cm.num_cores_total(), backend_utils.get_num_cores())
-
-
-=======
->>>>>>> f143cc9e
 def ideal_tall_skinny_shapes(size, dtype):
     assert dtype in (np.float32, np.float64)
     denom = 2 if dtype is np.float64 else 1
