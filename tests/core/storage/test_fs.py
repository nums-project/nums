# coding=utf-8
# Copyright (C) 2020 NumS Development Team.
#
# Licensed under the Apache License, Version 2.0 (the "License");
# you may not use this file except in compliance with the License.
# You may obtain a copy of the License at
#
#     http://www.apache.org/licenses/LICENSE-2.0
#
# Unless required by applicable law or agreed to in writing, software
# distributed under the License is distributed on an "AS IS" BASIS,
# WITHOUT WARRANTIES OR CONDITIONS OF ANY KIND, either express or implied.
# See the License for the specific language governing permissions and
# limitations under the License.


import os
import time

import numpy as np
import pytest

from nums.core import settings
from nums.core.array.application import ArrayApplication
from nums.core.array.blockarray import BlockArray


def test_loadtxt(app_inst: ArrayApplication):
    seed = 1337
    rs = np.random.RandomState(seed)

    fname = "test_text.out"
    header = ["field1", "field2", "field3"]
    data = rs.random_sample(99).reshape(33, 3)

    np.savetxt(
        fname=fname,
        X=data,
        fmt="%.18e",
        delimiter=",",
        newline="\n",
        header=",".join(header),
        footer="",
        comments="# ",
        encoding=None,
    )

    np_loaded_data = np.loadtxt(
        fname,
        dtype=float,
        comments="# ",
        delimiter=",",
        converters=None,
        skiprows=0,
        usecols=None,
        unpack=False,
        ndmin=0,
        encoding="bytes",
        max_rows=None,
    )

    assert np.allclose(data, np_loaded_data)

    nums_array = app_inst.loadtxt(
        fname,
        dtype=float,
        comments="# ",
        delimiter=",",
        converters=None,
        skiprows=0,
        usecols=None,
        unpack=False,
        ndmin=0,
        encoding="bytes",
        max_rows=None,
    )

    np.allclose(data, nums_array.get())

    os.remove(fname)
    assert not os.path.exists(fname)


def test_rwd(app_inst: ArrayApplication):
    array: np.ndarray = np.random.random(35).reshape(7, 5)
    ba: BlockArray = app_inst.array(array, block_shape=(3, 4))
    filename = "/tmp/darrays/read_write_delete_array_test"
    write_result_ba: BlockArray = app_inst.write_fs(ba, filename)
    write_result_np = write_result_ba.get()
    for grid_entry in write_result_ba.grid.get_entry_iterator():
        assert write_result_ba[grid_entry].get() == write_result_np[grid_entry]
    ba_read: BlockArray = app_inst.read_fs(filename)
    assert app_inst.get(app_inst.allclose(ba, ba_read))
    delete_result_ba: BlockArray = app_inst.delete_fs(filename)
    delete_result_np = delete_result_ba.get()
    for grid_entry in delete_result_ba.grid.get_entry_iterator():
        assert delete_result_ba[grid_entry].get() == delete_result_np[grid_entry]


def _read_serially(filename, has_header):
<<<<<<< HEAD
    with open(filename, encoding="UTF-8") as fh:
=======
    with open(filename, encoding="utf-8") as fh:
>>>>>>> 40e225a4
        rows = []
        header_read = False
        for line in fh:
            if not header_read and has_header:
                header_read = True
                continue
            row = line.strip("\n\r")
            if row == "":
                continue
            row = row.split(",")
            row = list(map(np.float, row))
            rows.append(row)
        return np.array(rows)


def test_read_csv(app_inst: ArrayApplication):
    # TODO (hme): Fix for datasets w/ entries much less than number of cores.
    path = os.path.abspath(__file__)
    dir_path = os.path.dirname(path)
    filename = os.path.join(dir_path, "test.csv")
    ba_data: BlockArray = app_inst.read_csv(filename, has_header=True)
    np_data = _read_serially(filename, has_header=True)
    assert np.allclose(ba_data.get(), np_data)


@pytest.mark.skip
def test_higgs(app_inst: ArrayApplication):
    filename = os.path.join(settings.data_dir, "HIGGS.csv")
    t = time.time()
    ba: BlockArray = app_inst.read_csv(filename, num_workers=12)
    ba.touch()
    print("HIGGS nums load time", time.time() - t, ba.shape, ba.block_shape)
    t = time.time()
    np_data = _read_serially(filename, has_header=False)
    print("HIGGS serial load time", time.time() - t, np_data.shape)
    assert np.allclose(ba.get(), np_data)


if __name__ == "__main__":
    # pylint: disable=import-error
    import conftest

    app_inst = conftest.get_app("serial")
    # test_loadtxt(app_inst)
    test_rwd(app_inst)
    # test_read_csv(app_inst)
    # test_higgs(app_inst)<|MERGE_RESOLUTION|>--- conflicted
+++ resolved
@@ -98,11 +98,7 @@
 
 
 def _read_serially(filename, has_header):
-<<<<<<< HEAD
-    with open(filename, encoding="UTF-8") as fh:
-=======
     with open(filename, encoding="utf-8") as fh:
->>>>>>> 40e225a4
         rows = []
         header_read = False
         for line in fh:
