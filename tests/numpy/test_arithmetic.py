# coding=utf-8
# Copyright (C) 2020 NumS Development Team.
#
# Licensed under the Apache License, Version 2.0 (the "License");
# you may not use this file except in compliance with the License.
# You may obtain a copy of the License at
#
#     http://www.apache.org/licenses/LICENSE-2.0
#
# Unless required by applicable law or agreed to in writing, software
# distributed under the License is distributed on an "AS IS" BASIS,
# WITHOUT WARRANTIES OR CONDITIONS OF ANY KIND, either express or implied.
# See the License for the specific language governing permissions and
# limitations under the License.


# pylint: disable=import-outside-toplevel, no-member
import numpy as np
import pytest

from nums.numpy import BlockArray
from nums.numpy import numpy_utils
from nums.core.array.utils import is_array_like
from nums import numpy as nps

def test_ufunc(nps_app_inst):
    assert nps_app_inst is not None

    uops, bops = numpy_utils.ufunc_op_signatures()
    for name, _ in sorted(uops):
        if name in ("arccosh", "arcsinh"):
            np_val = np.array([np.e])
        elif name == "invert" or name.startswith("bitwise") or name.startswith("logical"):
            np_val = np.array([True, False], dtype=np.bool_)
        else:
            np_val = np.array([.1, .2, .3])
        ns_val = nps.array(np_val)
        ns_ufunc = nps.__getattribute__(name)
        np_ufunc = np.__getattribute__(name)
        np_result = np_ufunc(np_val)
        ns_result: BlockArray = ns_ufunc(ns_val)
        assert np.allclose(np_result, ns_result.get())

    def check_bop(_name, _np_a, _np_b):
        np_ufunc = np.__getattribute__(_name)
        ns_ufunc = nps.__getattribute__(_name)
        if _name in ("ldexp",) and str(_np_b.dtype) not in ("int", "int32", "int64"):
            return
        _ns_a = nps.array(_np_a)
        _ns_b = nps.array(_np_b)
        _np_result = np_ufunc(_np_a, _np_b)
        _ns_result = ns_ufunc(_ns_a, _ns_b)
        assert np.allclose(_np_result, _ns_result.get())

    for name, _ in bops:
        if name.startswith("bitwise") or name.startswith("logical"):
            np_a = np.array([True, False, True, False], dtype=np.bool_)
            np_b = np.array([True, True, False, False], dtype=np.bool_)
            check_bop(name, np_a, np_b)
        elif name in ("gcd", "lcm"):
            np_a = np.array([8, 3, 7], dtype=int)
            np_b = np.array([4, 12, 13], dtype=int)
            check_bop(name, np_a, np_b)
        elif name.endswith("shift"):
            np_a = np.array([7*10**3, 8*10**3, 9*10**3], dtype=int)
            np_b = np.array([1, 2, 3], dtype=int)
            check_bop(name, np_a, np_b)
        else:
            pairs = [
                (np.array([.1, 5.0, .3]),
                 np.array([.2, 6.0, .3])),
                (np.array([.1, 5.0, .3]),
                 np.array([4, 2, 6], dtype=int)),
                (np.array([3, 7, 3], dtype=int),
                 np.array([4, 2, 6], dtype=int)),
            ]
            for np_a, np_b in pairs:
                check_bop(name, np_a, np_b)


def test_matmul_tensordot(nps_app_inst):
    assert nps_app_inst is not None

    def check_matmul_op(_np_a, _np_b):
        _name = 'matmul'
        np_ufunc = np.__getattribute__(_name)
        ns_ufunc = nps.__getattribute__(_name)
        _ns_a = nps.array(_np_a)
        _ns_b = nps.array(_np_b)
        _np_result = np_ufunc(_np_a, _np_b)
        _ns_result = ns_ufunc(_ns_a, _ns_b)
        assert np.allclose(_np_result, _ns_result.get())

    def check_tensordot_op(_np_a, _np_b, axes):
        _name = 'tensordot'
        np_ufunc = np.__getattribute__(_name)
        ns_ufunc = nps.__getattribute__(_name)
        _ns_a = nps.array(_np_a)
        _ns_b = nps.array(_np_b)
        _np_result = np_ufunc(_np_a, _np_b, axes=axes)
        _ns_result = ns_ufunc(_ns_a, _ns_b, axes=axes)
        assert np.allclose(_np_result, _ns_result.get())

    np_v = np.array([0, 1, 2, 3, 4, 5, 6, 7, 8, 9])
    np_w = np.array([5, 6, 7, 8, 9, 0, 1, 2, 3, 4])
    check_tensordot_op(np_v, np_w, axes=1)
    check_tensordot_op(np_v, np_v, axes=1)

    np_A = np.stack([np_v + i for i in range(20)])
    np_B = np.transpose(np.stack([np_w + i for i in range(20)]))
    check_matmul_op(np_A, np_B)


def test_matmul_tensor_error(nps_app_inst):
    assert nps_app_inst is not None

    # TODO (bcp): Replace with matmul tests for rank > 2 once implemented.
    def check_matmul_tensor_error(_ns_a, _ns_b):
        with pytest.raises(NotImplementedError):
            nps.matmul(_ns_a, _ns_b)

    ns_a = nps.array([[[0, 1], [2, 3]], [[4, 5], [6, 7]]])
    ns_b = nps.array([[[7, 6], [5, 4]], [[3, 2], [1, 0]]])
    check_matmul_tensor_error(ns_a, ns_b)


def test_inner_outer(nps_app_inst):
    assert nps_app_inst is not None
    A = np.random.randn(10)
    B = np.random.randn(10)
    nps_A = nps.array(A)
    nps_B = nps.array(B)
    assert np.allclose(np.inner(A, B), nps.inner(nps_A, nps_B).get())
    assert np.allclose(np.outer(A, B), nps.outer(nps_A, nps_B).get())

# TODO (hme): Add broadcast tests.

def test_tensordot_shape_error(nps_app_inst):
    assert nps_app_inst is not None

    def check_tensordot_mismatch_simple_error(_np_a, _np_b, axes):
        _ns_a = nps.array(_np_a)
        _ns_b = nps.array(_np_b)

        with pytest.raises(ValueError):
            np.tensordot(_np_a, _np_b, axes=axes)
        with pytest.raises(ValueError):
            nps.tensordot(_ns_a, _ns_b, axes=axes)

<<<<<<< HEAD
def test_broadcast_block_shape_error(nps_app_inst):
    from nums import numpy as nps
    import pytest
    assert nps_app_inst is not None

    _ops = ['add', 'subtract', 'divide']

    def check_value_error(_ns_a, _ns_b, _a_blockshape=None, _b_blockshape=None):
        for _op in _ops:
            ns_op = nps.__getattribute__(_op)

            if _a_blockshape:
                _ns_a = _ns_a.reshape(block_shape=_a_blockshape)
            if _b_blockshape:
                _ns_b = _ns_b.reshape(block_shape=_b_blockshape)

            with pytest.raises(ValueError):
                ns_op(_ns_a, _ns_b)

    nps_A = nps.random.randn(20, 20)
    nps_B = nps.random.randn(20, 20)
    check_value_error(nps_A, nps_B, _a_blockshape=(10, 10), _b_blockshape=(2, 2))

    nps_A = nps.random.randn(20, 20)
    nps_B = nps.random.randn(20)
    check_value_error(nps_A, nps_B, _a_blockshape=(10, 10))

    nps_A = nps.random.randn(20, 20, 20)
    nps_B = nps.random.randn(20, 20, 20)
    check_value_error(nps_A, nps_B, _a_blockshape=(10, 10, 10), _b_blockshape=(2, 2, 2))

=======
    def check_tensordot_axes_type_error(_np_a, _np_b, axes):
        _ns_a = nps.array(_np_a)
        _ns_b = nps.array(_np_b)

        # TODO (bcp): Remove test once tensordot over multiple axes is implemented.
        if is_array_like(axes):
            with pytest.raises(NotImplementedError):
                nps.tensordot(_ns_a, _ns_b, axes=axes)
        else:
            with pytest.raises(TypeError):
                np.tensordot(_np_a, _np_b, axes=axes)
            with pytest.raises(TypeError):
                nps.tensordot(_ns_a, _ns_b, axes=axes)

    np_A = np.random.randn(2, 1)
    np_B = np.random.randn(2, 1)
    check_tensordot_mismatch_simple_error(np_A, np_B, 1)

    np_A = np.random.randn(2, 2)
    np_B = np.random.randn(2, 1)
    check_tensordot_mismatch_simple_error(np_A, np_B, 2)

    np_A = np.random.randn(2, 2, 3)
    np_B = np.random.randn(2, 2, 2)
    check_tensordot_mismatch_simple_error(np_A, np_B, 3)

    np_A = np.random.randn(2, 2, 3)
    np_B = np.random.randn(2, 2, 2)
    check_tensordot_mismatch_simple_error(np_A, np_B, 2)

    np_A = np.random.randn(2, 2, 2)
    np_B = np.random.randn(2, 2, 2)
    check_tensordot_axes_type_error(np_A, np_B, 2.1)
    check_tensordot_axes_type_error(np_A, np_B, [0, 1])
>>>>>>> cacd2f1c

if __name__ == "__main__":
    from nums.core import application_manager
    from nums.core import settings

    settings.system_name = "serial"
    nps_app_inst = application_manager.instance()
    test_inner_outer(nps_app_inst)<|MERGE_RESOLUTION|>--- conflicted
+++ resolved
@@ -147,7 +147,7 @@
         with pytest.raises(ValueError):
             nps.tensordot(_ns_a, _ns_b, axes=axes)
 
-<<<<<<< HEAD
+
 def test_broadcast_block_shape_error(nps_app_inst):
     from nums import numpy as nps
     import pytest
@@ -179,7 +179,7 @@
     nps_B = nps.random.randn(20, 20, 20)
     check_value_error(nps_A, nps_B, _a_blockshape=(10, 10, 10), _b_blockshape=(2, 2, 2))
 
-=======
+
     def check_tensordot_axes_type_error(_np_a, _np_b, axes):
         _ns_a = nps.array(_np_a)
         _ns_b = nps.array(_np_b)
@@ -214,7 +214,7 @@
     np_B = np.random.randn(2, 2, 2)
     check_tensordot_axes_type_error(np_A, np_B, 2.1)
     check_tensordot_axes_type_error(np_A, np_B, [0, 1])
->>>>>>> cacd2f1c
+
 
 if __name__ == "__main__":
     from nums.core import application_manager
