--- conflicted
+++ resolved
@@ -115,7 +115,6 @@
     check_matmul_op(np_A, np_B)
 
 
-<<<<<<< HEAD
 def test_matmul_tensor(nps_app_inst):
 
     from nums import numpy as nps
@@ -132,7 +131,8 @@
     ns_a = nps.array([[[0, 1], [2, 3]], [[4, 5], [6, 7]]])
     ns_b = nps.array([[[7, 6], [5, 4]], [[3, 2], [1, 0]]])
     check_matmul_tensor(ns_a, ns_b)
-=======
+
+
 def test_inner_outer(nps_app_inst):
     import numpy as np
     from nums import numpy as nps
@@ -143,7 +143,6 @@
     nps_B = nps.array(B)
     assert np.allclose(np.inner(A, B), nps.inner(nps_A, nps_B).get())
     assert np.allclose(np.outer(A, B), nps.outer(nps_A, nps_B).get())
->>>>>>> cdcee9d5
 
 
 # TODO(hme): Add broadcast tests.
