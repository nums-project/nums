--- conflicted
+++ resolved
@@ -58,12 +58,8 @@
     from nums.core import application_manager
     import nums.core.settings
 
-<<<<<<< HEAD
-    nums.core.settings.backend_name = "serial"
-=======
     np.random.seed(1331)
 
-    nums.core.settings.system_name = "mpi"
->>>>>>> f143cc9e
+    nums.core.settings.backend_name = "mpi"
     nps_app_inst = application_manager.instance()
     test_stats_1d(nps_app_inst)