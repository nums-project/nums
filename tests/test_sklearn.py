--- conflicted
+++ resolved
@@ -154,16 +154,12 @@
     # print("serial time", time.time() - t)
 
 
-<<<<<<< HEAD
-def test_classifiers(nps_app_inst: ArrayApplication):
+def test_supervised(nps_app_inst: ArrayApplication):
     from nums.core.systems.systems import RaySystem, SerialSystem
 
     if not isinstance(nps_app_inst.cm.system, (RaySystem, SerialSystem)):
         return
 
-=======
-def test_supervised(nps_app_inst: ArrayApplication):
->>>>>>> e1939041
     assert nps_app_inst is not None
     import numpy as np
     from sklearn import svm
@@ -274,15 +270,11 @@
 
 
 def test_typing(nps_app_inst):
-<<<<<<< HEAD
     from nums.core.systems.systems import RaySystem, SerialSystem
 
     if not isinstance(nps_app_inst.cm.system, (RaySystem, SerialSystem)):
         return
 
-    # pylint: disable=unbalanced-tuple-unpacking
-=======
->>>>>>> e1939041
     assert nps_app_inst is not None
     from nums import sklearn
     import numpy as np
